# Copyright 2020 Huawei Technologies Co., Ltd
#
# Licensed under the Apache License, Version 2.0 (the "License");
# you may not use this file except in compliance with the License.
# You may obtain a copy of the License at
#
# http://www.apache.org/licenses/LICENSE-2.0
#
# Unless required by applicable law or agreed to in writing, software
# distributed under the License is distributed on an "AS IS" BASIS,
# WITHOUT WARRANTIES OR CONDITIONS OF ANY KIND, either express or implied.
# See the License for the specific language governing permissions and
# limitations under the License.
# ============================================================================

"""Operators for gradients."""

from ..._c_expression import signature_rw as sig_rw
from ..._c_expression import signature_kind as sig_kind
from ..primitive import Primitive, PrimitiveWithInfer, prim_attr_register
from ..._checkparam import Validator as validator, Rel
from .._utils import get_concat_offset
from ...common import dtype as mstype
from .. import functional as F


class AbsGrad(PrimitiveWithInfer):
    """Computes gradients for abs operation."""

    @prim_attr_register
    def __init__(self):
        """init AbsGrad"""

    def infer_shape(self, y, dy):
        return y

    def infer_dtype(self, y, dy):
        return y


class ACosGrad(PrimitiveWithInfer):
    """
    Computes ACosGrad of input element-wise.

    Returns:
        Tensor, has the same type as input.
    """

    @prim_attr_register
    def __init__(self):
        """init ACosGrad"""

    def infer_shape(self, x, dout):
        validator.check("x shape", x, "dout shape", dout, Rel.EQ, self.name)
        return x

    def infer_dtype(self, x, dout):
        args = {"x": x, "dout": dout}
        validator.check_tensor_type_same(args, mstype.number_type, self.name)
        return x


class AcoshGrad(PrimitiveWithInfer):
    """Performs grad of Acosh operation."""

    @prim_attr_register
    def __init__(self):
        """init AcoshGrad"""

    def infer_shape(self, x, dout):
        validator.check("x shape", x, "dout shape", dout, Rel.EQ, self.name)
        return x

    def infer_dtype(self, x, dout):
        args = {"x": x, "dout": dout}
        validator.check_tensor_type_same(args, mstype.number_type, self.name)
        return x


class AsinGrad(PrimitiveWithInfer):
    """
    Computes AsinGrad of input element-wise.

    Returns:
        Tensor, has the same type as input.
    """

    @prim_attr_register
    def __init__(self):
        """Init AsinGrad"""

    def infer_shape(self, x, dout):
        validator.check("x shape", x, "dout shape", dout, Rel.EQ, self.name)
        return x

    def infer_dtype(self, x, dout):
        args = {"x": x, "dout": dout}
        validator.check_tensor_type_same(args, mstype.number_type, self.name)
        return x


class AsinhGrad(PrimitiveWithInfer):
    """Performs grad of Asinh operation."""

    @prim_attr_register
    def __init__(self):
        """init AsinhGrad"""

    def infer_shape(self, x, dout):
        validator.check("x shape", x, "dout shape", dout, Rel.EQ, self.name)
        return x

    def infer_dtype(self, x, dout):
        args = {"x": x, "dout": dout}
        validator.check_tensor_type_same(args, mstype.number_type, self.name)
        return x


class BatchNormGrad(PrimitiveWithInfer):
    """Performs grad of BatchNorm operation."""

    @prim_attr_register
    def __init__(self, is_training=False, epsilon=1e-5):
        self.is_training = validator.check_value_type('is_training', is_training, (bool,), self.name)
        self.epsilon = validator.check_number_range('epsilon', epsilon, 0, 1, Rel.INC_RIGHT, self.name)
        self.add_prim_attr('data_format', "NCHW")

    def infer_shape(self, y_backprop_shape, x_shape, scale_shape, reserve_1_shape, reserve_2_shape):
        validator.check("BatchNorm y_backprop_shape", y_backprop_shape, "BatchNorm x_shape", x_shape)
        return (x_shape, scale_shape, scale_shape, reserve_1_shape, reserve_2_shape)

    def infer_dtype(self, y_backprop_type, x_type, scale_type, reserve_1_type, reserve_2_type):
        return (x_type, scale_type, scale_type, reserve_1_type, reserve_2_type)


class BiasAddGrad(Primitive):
    """Computes gradients of BiasAdd."""

    @prim_attr_register
    def __init__(self):
        self.init_prim_io_names(inputs=['dout'], outputs=['output'])
        self.add_prim_attr('data_format', 'NCHW')

    def __call__(self, d_output):
        raise NotImplementedError


class BinaryCrossEntropyGrad(PrimitiveWithInfer):
    """Computes gradients for `BinaryCrossEntropy` operation."""

    @prim_attr_register
    def __init__(self, reduction='mean'):
        self.reduction = validator.check_string('reduction', reduction, ['none', 'mean', 'sum'], self.name)

    def infer_shape(self, x_shape, y_shape, doutput_shape, weight_shape):
        validator.check('x_shape', x_shape, 'y_shape', y_shape, Rel.EQ, self.name)
        if weight_shape:
            validator.check('y_shape', y_shape, 'weight_shape', weight_shape, Rel.EQ, self.name)
        return x_shape

    def infer_dtype(self, x_type, y_type, doutput_type, weight_type):
        args = {'x_type': x_type, 'y_type': y_type, 'doutput_type': doutput_type}
        validator.check_tensor_type_same(args, (mstype.float16, mstype.float32), self.name)
        if weight_type:
            validator.check('x_type', x_type, 'weight_type', weight_type, Rel.EQ, TypeError)
        return x_type


class ConcatOffset(PrimitiveWithInfer):
    """primitive for computing Concat's gradient."""

    @prim_attr_register
    def __init__(self, N=2, axis=0):
        """init ConcatOffset"""

    def __infer__(self, input_x):
        axis = self.axis
        x_shp = input_x['shape']
        x_type = input_x['dtype']
        offset, _, axis = get_concat_offset(x_shp, x_type, axis, self.name)
        self.add_prim_attr('T', x_type[0].element_type())
        offset_values = []
        for i in range(len(x_shp)):
            values = []
            for j in range(len(x_shp[0])):
                value = 0
                if j == axis:
                    value = offset[i]
                values.append(value)
            offset_values.append(tuple(values))
        out = {'shape': None,
               'dtype': None,
               'value': tuple(offset_values)}
        return out


class Conv2DBackpropFilter(PrimitiveWithInfer):
    """
    Computes the gradients of convolution with respect to the filter.

    Args:
        out_channel (int): The dimensionality of the output space.
        kernel_size (Union[int, tuple[int]]): The size of the convolution window.
        pad_mode (str): "valid", "same", "pad" the mode to fill padding. Default: "valid".
        pad (int): The pad value to fill. Default: 0.
        mode (int): 0 Math convolutiuon, 1 cross-correlation convolution ,
                    2 deconvolution, 3 depthwise convolution. Default: 1.
        stride (tuple): The stride to apply conv filter. Default: (1, 1).
        dilation (tuple): Specifies the dilation rate to use for dilated convolution. Default: (1, 1, 1, 1).
        group (int): Splits input into groups. Default: 1.

    Returns:
        Tensor, the gradients of convolution.
    """

    @prim_attr_register
    def __init__(self,
                 out_channel,
                 kernel_size,
                 pad_mode="valid",
                 pad=0,
                 pad_list=(0, 0, 0, 0),
                 mode=1,
                 stride=(1, 1),
                 dilation=(1, 1, 1, 1),
                 group=1):
        """init Convolution"""
        self.init_prim_io_names(inputs=['out_backprop', 'input', 'filter_sizes'], outputs=['output'])
        self.out_channel = out_channel
        self.kernel_size = kernel_size
        self.mode = mode
        pad_mode = pad_mode.upper()
        self.add_prim_attr('pad_mode', pad_mode)
        self.pad = pad
        if isinstance(stride, tuple) and len(stride) == 4:
            self.stride = (stride[2], stride[3])
            self.add_prim_attr('stride', self.stride)
        self.dilation = dilation
        self.group = group
        self.add_prim_attr('groups', group)
        self.add_prim_attr('data_format', "NCHW")

    def __infer__(self, doutput, x, w_size):
        w_size_v = w_size['value']
        validator.check_value_type('w_size', w_size_v, [tuple], self.name)
        for i, dim_len in enumerate(w_size_v):
            validator.check_value_type("w_size[%d]" % i, dim_len, [int], self.name)
        args = {"x": x['dtype'], "doutput": doutput['dtype']}
        validator.check_tensor_type_same(args, [mstype.int8, mstype.int32, mstype.float16, mstype.float32], self.name)
        out = {
            'value': None,
            'shape': w_size_v,
            'dtype': doutput['dtype'],
        }
        return out


class DepthwiseConv2dNativeBackpropFilter(PrimitiveWithInfer):
    """
    Returns the gradient of filter for DepthwiseConv2dNative.

    Applies depthwise conv2d for the input, which will generate more channels with channel_multiplier.

    Refer to class DepthwiseConv2dNative for more details.

    Args:
        channel_multiplier (int): The multipiler for the original output conv.
        kernel_size (int or tuple): The size of the conv kernel.
        mode (int): 0 Math convolutiuon, 1 cross-correlation convolution,
                       2 deconvolution,3 depthwise convolution. Defaul: 3.
        pad_mode (str): The mode to fill padding which can be: "valid", "same" or "pad". Default: "valid".
        pad (int): The pad value to fill. Default: 0.
        pads (tuple): The pad list like (top, bottom, left, right). Default: (0, 0, 0, 0).
        stride (int): The stride to apply conv filter. Default: 1.
        dilation (int): Specifies the space to use between kernel elements. Default: 1.
        group (int): Splits input into groups. Default: 1.

    Returns:
        Tensor, the value is the gradient of filter for DepthwiseConv2dNative.
    """

    @prim_attr_register
    def __init__(self,
                 channel_multiplier,
                 kernel_size,
                 pad_mode="valid",
                 pad=0,
                 pads=(0, 0, 0, 0),
                 mode=3,
                 stride=1,
                 dilation=1,
                 group=1):
        """init Convolution"""
        self.init_prim_io_names(inputs=['input', 'filter_size', 'dout'], outputs=['output'])
        self.channel_multiplier = channel_multiplier
        self.kernel_size = kernel_size
        self.mode = mode
        self.pad_mode = pad_mode
        self.pad = pad
        self.pads = pads
        self.stride = stride
        self.dilation = dilation
        self.group = group
        self.add_prim_attr('data_format', "NCHW")

    def __call__(self, x, w_size, dout):
        raise NotImplementedError

    def __infer__(self, x, w_size, dout):
        w_size_v = w_size['value']
        args = {'x': x['dtype'], 'dout': dout['dtype']}
        validator.check_tensor_type_same(args, mstype.number_type, self.name)
        out = {
            'value': None,
            'shape': w_size_v,
            'dtype': dout['dtype'],
        }
        return out


class DepthwiseConv2dNativeBackpropInput(PrimitiveWithInfer):
    """
    Returns the gradient of input for DepthwiseConv2dNative.

    Applies depthwise conv2d for the input, which will generate more channels with channel_multiplier.

    Args:
        channel_multiplier (int): The multipiler for the original output conv.
        kernel_size (int or tuple): The size of the conv kernel.
        mode (int): 0 Math convolutiuon, 1 cross-correlation convolution ,
                    2 deconvolution,3 depthwise convolution. Default: 3.
        pad_mode (str):  "valid", "same", "pad" the mode to fill padding. Default: "valid".
        pad (int): the pad value to fill. Default: 0.
        pads (tuple): The pad list like (top, bottom, left, right). Default: (0, 0, 0, 0).
        stride (int): the stride to apply conv filter. Default: 1.
        dilation (int): Specifies the space to use between kernel elements. Default: 1.
        group (int): Splits input into groups. Default: 1.

    Returns:
        Tensor, the value is the gradient of input for DepthwiseConv2dNative.
    """

    @prim_attr_register
    def __init__(self,
                 channel_multiplier,
                 kernel_size,
                 pad_mode="valid",
                 pad=0,
                 pads=(0, 0, 0, 0),
                 mode=3,
                 stride=1,
                 dilation=1,
                 group=1):
        """init Convolution"""
        self.init_prim_io_names(inputs=['input_size', 'filter', 'dout'], outputs=['output'])
        self.channel_multiplier = channel_multiplier
        self.kernel_size = kernel_size
        self.mode = mode
        self.pad_mode = pad_mode
        self.pad = pad
        self.pads = pads
        self.stride = stride
        self.dilation = dilation
        self.group = group
        self.add_prim_attr('data_format', "NCHW")

    def __call__(self, x_size, w, dout):
        raise NotImplementedError

    def __infer__(self, x_size, w, dout):
        args = {'w': w['dtype'], 'dout': dout['dtype']}
        validator.check_tensor_type_same(args, mstype.number_type, self.name)
        x_size_v = x_size['value']
        out = {
            'value': None,
            'shape': x_size_v,
            'dtype': dout['dtype'],
        }
        return out


class FlattenGrad(PrimitiveWithInfer):
    """Performs gradients of Flatten."""

    @prim_attr_register
    def __init__(self):
        self.init_prim_io_names(inputs=['x', 'shape'], outputs=['output'])

    def __infer__(self, *args):
        out = {
            'value': None,
            'shape': args[1]['value'],
            'dtype': args[0]['dtype'],
        }
        return out


class FusedBatchNormGrad(Primitive):
    """Gradients of FusedBatchNorm operation."""

    @prim_attr_register
    def __init__(self, epsilon=0.0, momentum=0.1):
        self.init_prim_io_names(inputs=['dy', 'x', 'scale', 'save_mean', 'save_inv_variance'],
                                outputs=['dx', 'bn_scale', 'bn_bias'])

    def __call__(self, dy, x, scale, save_mean, save_inv_variance):
        raise NotImplementedError

class BNTrainingReduceGrad(PrimitiveWithInfer):
    """Gradients of FusedBatchNorm operation."""

    @prim_attr_register
    def __init__(self, epsilon=0.0001):
        _inputs = ['grads', 'x', 'diff_scale', 'diff_offset', 'scale', 'batch_mean', 'batch_variance']
        self.init_prim_io_names(inputs=_inputs, outputs=['y'])

    def infer_shape(self, grads, x, diff_scale, diff_offset, scale, batch_mean, batch_variance):
        return grads

    def infer_dtype(self, grads, x, diff_scale, diff_offset, scale, batch_mean, batch_variance):
        return grads

class BNTrainingUpdateGrad(PrimitiveWithInfer):
    """Gradients of FusedBatchNorm operation."""

    @prim_attr_register
    def __init__(self, epsilon=0.0001):
        self.init_prim_io_names(inputs=['grads', 'x', 'batch_mean', 'batch_variance'],
                                outputs=['diff_scale', 'diff_offset'])

    def infer_shape(self, grads, x, batch_mean, batch_variance):
        return (batch_mean, batch_variance)

    def infer_dtype(self, grads, x, batch_mean, batch_variance):
        return (batch_mean, batch_variance)

class GeluGrad(PrimitiveWithInfer):
    """Gradients of Gelu operation."""

    @prim_attr_register
    def __init__(self):
        """init GeluGrad"""

    def infer_shape(self, y_backprop_shape, x_shape, y_shape):
        return x_shape

    def infer_dtype(self, y_backprop_dtype, x_dtype, y_dtype):
        validator.check_tensor_type_same({"y_backprop": y_backprop_dtype}, (mstype.float16, mstype.float32), self.name)
        validator.check_tensor_type_same({"x": x_dtype}, (mstype.float16, mstype.float32), self.name)
        validator.check_tensor_type_same({"y": y_dtype}, (mstype.float16, mstype.float32), self.name)
        return x_dtype


class _PoolGrad(PrimitiveWithInfer):
    """Gradients of the max/avg pool operation."""

    @prim_attr_register
    def __init__(self, ksize, strides, padding="VALID"):
        self.init_prim_io_names(inputs=['x_origin', 'out_origin', 'grad'], outputs=['output'])

        validator.check_value_type('ksize', ksize, [int, tuple], self.name)
        validator.check_value_type('strides', strides, [int, tuple], self.name)
        self.padding = validator.check_string('padding', padding.upper(), ['VALID', 'SAME'], self.name)
        self.add_prim_attr("padding", self.padding)
        self.is_maxpoolgradwithargmax = (self.name == "MaxPoolGradWithArgmax")
        if not self.is_maxpoolgradwithargmax:
            self.add_prim_attr('data_format', "NCHW")

        def _grad_check_int_or_tuple(arg_name, arg_val, is_argmax):
            validator.check_value_type(arg_name, arg_val, (int, tuple), self.name)
            error_msg = ValueError(f"For '{self.name}' the '{arg_name}' should be an positive int number "
                                   f"or a tuple of two or four positive int numbers, but got {arg_val}")
            if isinstance(arg_val, int):
                ret = (1, arg_val, arg_val, 1) if is_argmax else (1, 1, arg_val, arg_val)
            elif len(arg_val) == 2:
                ret = (1, arg_val[0], arg_val[1], 1) if is_argmax else (1, 1, arg_val[0], arg_val[1])
            elif len(arg_val) == 4:
                ret = arg_val
            else:
                raise error_msg
            # whether all elements of tuple are positive integers
            for item in ret:
                if not isinstance(item, int) or item <= 0:
                    raise error_msg
            return ret

        self.ksize = _grad_check_int_or_tuple("ksize", ksize, self.is_maxpoolgradwithargmax)
        self.add_prim_attr("ksize", self.ksize)

        self.strides = _grad_check_int_or_tuple("strides", strides, self.is_maxpoolgradwithargmax)
        self.add_prim_attr("strides", self.strides)


class AvgPoolGrad(_PoolGrad):
    """Gradients of the avg pool operation."""

    @prim_attr_register
    def __init__(self, ksize=1, strides=1, padding="VALID"):
        super(AvgPoolGrad, self).__init__(ksize, strides, padding)

    def __infer__(self, origin_input, dout):
        out = {
            'value': None,
            'shape': tuple(origin_input['value']),
            'dtype': dout['dtype'],
        }

        return out


class AvgPoolGradGpu(_PoolGrad):
    """Gradients of the avg pool operation for gpu."""

    @prim_attr_register
    def __init__(self, ksize=1, strides=1, padding="VALID"):
        super(AvgPoolGradGpu, self).__init__(ksize, strides, padding)

    def infer_shape(self, x1_shape, x2_shape, grad_shape):
        return x1_shape

    def infer_dtype(self, x1_dtype, x2_dtype, grad_dtype):
        return x1_dtype


class MaxPoolGrad(_PoolGrad):
    """Performs gradients of the max pool operation."""

    @prim_attr_register
    def __init__(self, ksize=1, strides=1, padding="VALID"):
        super(MaxPoolGrad, self).__init__(ksize, strides, padding)

    def infer_shape(self, x1_shape, x2_shape, grad_shape):
        return x1_shape

    def infer_dtype(self, x1_dtype, x2_dtype, grad_dtype):
        return x1_dtype


class MaxPoolGradGrad(_PoolGrad):
    r"""
    Performs gradients of the MaxPoolGrad operation.

    Args:
        ksize (Union[int, tuple[int]]): The size of kernel used to take the maximum value,
            is an int number that represents height and width are both ksize, or a tuple
            of two int numbers that represent height and width respectively. Default: 1.
        strides (Union[int, tuple[int]]): The distance of kernel moving, an int number that represents
            the height and width of movement are both strides, or a tuple of two int numbers that
            represent height and width of movement respectively. Default: 1.
        padding (str): The optional values for pad mode, is "same" or "valid", not case sensitive.
            Default: "valid".

            - same: Adopts the way of completion. Output height and width will be the same as
              the input. Total number of padding will be calculated for horizontal and vertical
              direction and evenly distributed to top and bottom, left and right if possible.
              Otherwise, the last extra padding will be done from the bottom and the right side.

            - valid: Adopts the way of discarding. The possibly largest height and width of output
              will be return without padding. Extra pixels will be discarded.

    Inputs:
        - **origin_input** (Tensor) - Tensor with data format "NCHW", data type should be float16.
        - **origin_output** (Tensor) - Data type same as `origin_input`.
        - **grad** (Tensor) - Data type same as `origin_input`.

    Outputs:
        Tensor, With data type same as `origin_input`.

    """

    @prim_attr_register
    def __init__(self, ksize=1, strides=1, padding="VALID"):
        super(MaxPoolGradGrad, self).__init__(ksize, strides, padding)

    def infer_shape(self, x1_shape, x2_shape, grad_shape):
        return x1_shape

    def infer_dtype(self, x1_dtype, x2_dtype, grad_dtype):
        args = {'x1_dtype': x1_dtype, 'x2_dtype': x2_dtype, 'grad_dtype': grad_dtype}
        validator.check_tensor_type_same(args, [mstype.float16], self.name)
        return x1_dtype


class MaximumGrad(Primitive):
    """Grad for maximum."""

    @prim_attr_register
    def __init__(self, grad_x=True, grad_y=True):
        """Init MaximumGrad"""

    def __call__(self, x, y, dout):
        raise NotImplementedError


class MaxPoolGradWithArgmax(_PoolGrad):
    """Computes the gradients of MaxPoolWithArgmax."""

    @prim_attr_register
    def __init__(self, ksize=1, strides=1, padding="VALID",):
        self.init_prim_io_names(inputs=['x', 'grad', 'argmax'], outputs=['output'])
        super(MaxPoolGradWithArgmax, self).__init__(ksize, strides, padding)

    def infer_shape(self, x_shape, grad_shape, argmax_shape):
        if not grad_shape:
            raise TypeError("The dout of MaxPoolGradWithArgmax should be a Tensor.")
        return x_shape

    def infer_dtype(self, x_dtype, grad_dtype, argmax_dtype):
        return grad_dtype


class MaxPoolGradGradWithArgmax(_PoolGrad):
    r"""
    Computes the gradients of MaxPoolGradWithArgmax.

    Args:
        ksize (Union[int, tuple[int]]): The size of kernel used to take the maximum value,
            is an int number that represents height and width are both ksize, or a tuple
            of two int numbers that represent height and width respectively. Default: 1.
        strides (Union[int, tuple[int]]): The distance of kernel moving, an int number that represents
            the height and width of movement are both strides, or a tuple of two int numbers that
            represent height and width of movement respectively. Default: 1.
        padding (str): The optional values for pad mode, is "same" or "valid", not case sensitive.
            Default: "valid".

            - same: Adopts the way of completion. Output height and width will be the same as
              the input. Total number of padding will be calculated for horizontal and vertical
              direction and evenly distributed to top and bottom, left and right if possible.
              Otherwise, the last extra padding will be done from the bottom and the right side.

            - valid: Adopts the way of discarding. The possibly largest height and width of output
              will be return without padding. Extra pixels will be discarded.

    Inputs:
        - **x** (Tensor) - Tensor with data format "NCHW", data type should be float16.
        - **grad** (Tensor) - Data type same as `x`.
        - **argmax** (Tensor) - Data type should be uint16 or int64.

    Outputs:
        Tensor, With data type same as `x`.

    """

    @prim_attr_register
    def __init__(self, ksize=1, strides=1, padding="VALID"):
        self.init_prim_io_names(inputs=['x', 'grad', 'argmax'], outputs=['output'])
        super(MaxPoolGradGradWithArgmax, self).__init__(ksize, strides, padding)

    def infer_shape(self, x_shape, grad_shape, argmax_shape):
        if not grad_shape:
            raise TypeError("The dout of MaxPoolGradGradWithArgmax should be a Tensor.")
        return x_shape

    def infer_dtype(self, x_dtype, grad_dtype, argmax_dtype):
        args = {'x_dtype': x_dtype, 'grad_dtype': grad_dtype}
        validator.check_tensor_type_same(args, [mstype.float16], self.name)
        return grad_dtype


class MinimumGrad(Primitive):
    """Grad for minimum."""

    @prim_attr_register
    def __init__(self, grad_x=True, grad_y=True):
        """Init MinimumGrad"""

    def __call__(self, x, y, dout):
        raise NotImplementedError


class L2NormalizeGrad(PrimitiveWithInfer):
    r"""
    Gradients of L2 normalize.

    Args:
        axis (int): The begin axis for the input to apply L2 normalize. Default: 0.
        epsilon (float): A small value added for numerical stability. Default: 1e-4.

    Inputs:
        - **input_x** (Tensor) - Should be the input `weight` of forward operator L2Normalize.
        - **out** (Tensor) - Should be the output of forward operator L2Normalize.
        - **dout** (Tensor) - The backprop of the next layer.

    Outputs:
        Tensor, gradients of L2Normalize `input_x`.
    """

    @prim_attr_register
    def __init__(self, axis=0, epsilon=1e-4):
        validator.check_value_type('axis', axis, [int], self.name)
        validator.check_value_type('epsilon', epsilon, [int, float], self.name)

    def infer_shape(self, input_x, out, dout):
        validator.check('input_x shape', input_x, 'out shape', out, Rel.EQ, self.name)
        validator.check('input_x shape', input_x, 'dout shape', dout, Rel.EQ, self.name)
        return input_x

    def infer_dtype(self, input_x, out, dout):
        args = {'input_x': input_x, 'out': out, 'dout': dout}
        validator.check_tensor_type_same(args, mstype.number_type, self.name)
        return input_x


class LayerNormGrad(Primitive):
    """
    Applies the layer normalization to the input array.

    This operator will calculate the input gradients of layernorm.

    Args:
        begin_norm_axis (int): The begin axis for the input to apply layernorm. Default: 1.
        begin_params_axis (int): The begin axis for the parameter input to apply layernorm. Default: 1.

    Returns:
        tuple[int], tuple of 3 values (the gradients of layernorm input,  gamma, beta).
    """

    @prim_attr_register
    def __init__(self, begin_norm_axis=1, begin_params_axis=1):
        """init"""
        self.begin_norm_axis = validator.check_value_type('begin_norm_axis', begin_norm_axis, [int], self.name)
        self.begin_params_axis = validator.check_value_type('begin_params_axis', begin_params_axis, [int], self.name)

    def __call__(self, x, dy, variance, mean, gamma):
        raise NotImplementedError


class LogSoftmaxGrad(PrimitiveWithInfer):
    """Computes gradient for the Log Softmax activation."""

    @prim_attr_register
    def __init__(self, axis=-1):
        """init LogSoftmaxGrad"""
        validator.check_value_type("axis", axis, [int], self.name)

    def infer_shape(self, dout, logits):
        rank = len(logits)
        validator.check_int_range('axis', self.axis, -rank - 1, rank, Rel.INC_BOTH, self.name)
        return logits

    def infer_dtype(self, dout, logits):
        validator.check_subclass("logits", logits, mstype.tensor, self.name)
        return logits


class LSTMGradData(PrimitiveWithInfer):
    """Computes the data gradients of LSTM."""

    @prim_attr_register
    def __init__(self, input_size, hidden_size, num_layers, has_bias, bidirectional, dropout):
        self.input_size = validator.check_integer('input_size', input_size, 0, Rel.GT, self.name)
        self.hidden_size = validator.check_integer('hidden_size', hidden_size, 0, Rel.GT, self.name)
        self.num_layers = validator.check_integer('num_layers', num_layers, 0, Rel.GT, self.name)
        self.has_bias = validator.check_value_type('has_bias', has_bias, (bool,), self.name)
        self.bidirectional = validator.check_value_type('bidirectional', bidirectional, (bool,), self.name)
        self.dropout = validator.check_value_type("dropout", dropout, [float], self.name)
        self.dropout = validator.check_number_range('dropout', dropout, 0, 1, Rel.INC_BOTH, self.name)

        if bidirectional:
            self.num_directions = 2
        else:
            self.num_directions = 1

    def infer_shape(self, y_shape, dy_shape, dhy_shape, dcy_shape, w_shape,
                    hx_shape, cx_shape, reserve_shape, state_shape):
        # dhy and dcy should be same shape
        validator.check_integer("h_shape", len(dhy_shape), 3, Rel.EQ, self.name)
        validator.check_integer("h_shape", len(dhy_shape), len(dcy_shape), Rel.EQ, self.name)
        validator.check_integer("h_shape[0]", dhy_shape[0], dcy_shape[0], Rel.EQ, self.name)
        validator.check_integer("h_shape[1]", dhy_shape[1], dcy_shape[1], Rel.EQ, self.name)
        validator.check_integer("h_shape[2]", dhy_shape[2], dcy_shape[2], Rel.EQ, self.name)

        validator.check_integer("h_shape[0]", dhy_shape[0], self.num_layers * self.num_directions, Rel.EQ, self.name)
        validator.check_integer("h_shape[2]", dhy_shape[2], self.hidden_size, Rel.EQ, self.name)

        # dy: (seq_len, batch_size, hidden_size * num_directions)
        validator.check_integer("dy_shape", len(dy_shape), 3, Rel.EQ, self.name)
        validator.check_integer("dy[1]", dy_shape[1], dhy_shape[1], Rel.EQ, self.name)
        validator.check_integer("dy[2]", dy_shape[2], self.hidden_size * self.num_directions, Rel.EQ, self.name)

        # (seq_len, batch_size, input_size)
        dx_shape = (y_shape[0], y_shape[1], self.input_size)
        dhx_shape = dhy_shape
        dcx_shape = dcy_shape

        return (dx_shape, dhx_shape, dcx_shape)

    def infer_dtype(self, y_dtype, dy_dtype, dhy_dtype, dcy_dtype, w_dtype,
                    hx_dtype, cx_dtype, reserve_dtype, state_dtype):
        args = {"dy": dy_dtype, "dhy": dhy_dtype, "dcy": dcy_dtype}
        validator.check_tensor_type_same(args, (mstype.float32, mstype.float16), self.name)
        return (dy_dtype, dy_dtype, dy_dtype)


class LSTMGradWeight(PrimitiveWithInfer):
    """Computes the weight gradients of LSTM."""

    @prim_attr_register
    def __init__(self, input_size, hidden_size, num_layers, has_bias, bidirectional, dropout):
        self.input_size = validator.check_integer('input_size', input_size, 0, Rel.GT, self.name)
        self.hidden_size = validator.check_integer('hidden_size', hidden_size, 0, Rel.GT, self.name)
        self.num_layers = validator.check_integer('num_layers', num_layers, 0, Rel.GT, self.name)
        self.has_bias = validator.check_value_type('has_bias', has_bias, (bool,), self.name)
        self.bidirectional = validator.check_value_type('bidirectional', bidirectional, (bool,), self.name)
        self.dropout = validator.check_value_type("dropout", dropout, [float], self.name)
        self.dropout = validator.check_number_range('dropout', dropout, 0, 1, Rel.INC_BOTH, self.name)

        if bidirectional:
            self.num_directions = 2
        else:
            self.num_directions = 1

    def infer_shape(self, x_shape, hx_shape, y_shape, reserve_shape, state_shape):
        weight_size = 0
        gate_size = 4 * self.hidden_size
        for layer in range(self.num_layers):
            for _ in range(self.num_directions):
                input_layer_size = self.input_size if layer == 0 else self.hidden_size * self.num_directions
                weight_size += gate_size * input_layer_size
                weight_size += gate_size * self.hidden_size
                if self.has_bias:
                    weight_size += 2 * gate_size

        return (weight_size, 1, 1)

    def infer_dtype(self, x_dtype, hx_dtype, y_dtype, reserve_dtype, state_dtype):
        return hx_dtype


class LSTMGrad(PrimitiveWithInfer):
    """Computes the data and weight gradients of LSTM."""

    @prim_attr_register
    def __init__(self, input_size, hidden_size, num_layers, has_bias, bidirectional, dropout):
        self.input_size = validator.check_integer('input_size', input_size, 0, Rel.GT, self.name)
        self.hidden_size = validator.check_integer('hidden_size', hidden_size, 0, Rel.GT, self.name)
        self.num_layers = validator.check_integer('num_layers', num_layers, 0, Rel.GT, self.name)
        self.has_bias = validator.check_value_type('has_bias', has_bias, (bool,), self.name)
        self.bidirectional = validator.check_value_type('bidirectional', bidirectional, (bool,), self.name)
        self.dropout = validator.check_value_type("dropout", dropout, [float], self.name)
        self.dropout = validator.check_number_range('dropout', dropout, 0, 1, Rel.INC_BOTH, self.name)

        if bidirectional:
            self.num_directions = 2
        else:
            self.num_directions = 1

    def infer_shape(self, x_shape, hx_shape, cx_shape, w_shape, y_shape, hy_shape, cy_shape, dy_shape, dhy_shape,
                    dcy_shape, reserve_shape):
        # dhy and dcy should be same shape
        validator.check_integer("h_shape", len(dhy_shape), 3, Rel.EQ, self.name)
        validator.check_integer("h_shape", len(dhy_shape), len(dcy_shape), Rel.EQ, self.name)
        validator.check_integer("h_shape[0]", dhy_shape[0], dcy_shape[0], Rel.EQ, self.name)
        validator.check_integer("h_shape[1]", dhy_shape[1], dcy_shape[1], Rel.EQ, self.name)
        validator.check_integer("h_shape[2]", dhy_shape[2], dcy_shape[2], Rel.EQ, self.name)

        validator.check_integer("h_shape[0]", dhy_shape[0], self.num_layers * self.num_directions, Rel.EQ, self.name)
        validator.check_integer("h_shape[2]", dhy_shape[2], self.hidden_size, Rel.EQ, self.name)

        # dy: (seq_len, batch_size, hidden_size * num_directions)
        validator.check_integer("dy_shape", len(dy_shape), 3, Rel.EQ, self.name)
        validator.check_integer("dy[1]", dy_shape[1], dhy_shape[1], Rel.EQ, self.name)
        validator.check_integer("dy[2]", dy_shape[2], self.hidden_size * self.num_directions, Rel.EQ, self.name)

        # (seq_len, batch_size, input_size)
        dx_shape = (y_shape[0], y_shape[1], self.input_size)
        dhx_shape = dhy_shape
        dcx_shape = dcy_shape
        weight_size = 0
        gate_size = 4 * self.hidden_size
        for layer in range(self.num_layers):
            for _ in range(self.num_directions):
                input_layer_size = self.input_size if layer == 0 else self.hidden_size * self.num_directions
                weight_size += gate_size * input_layer_size
                weight_size += gate_size * self.hidden_size
                if self.has_bias:
                    weight_size += gate_size

        return (dx_shape, dhx_shape, dcx_shape, (weight_size, 1, 1))

    def infer_dtype(self, x_dtype, hx_dtype, cx_dtype, w_dtype, y_dtype, hy_dtype, cy_dtype, dy_dtype, dhy_dtype,
                    dcy_dtype, reserve_dtype):
        return (dy_dtype, dy_dtype, dy_dtype, hx_dtype)


class PReLUGrad(PrimitiveWithInfer):
    r"""
    Gradients of PReLU operation.

    Note:
        1-dimensional input_x is not supported.

    Inputs:
        - **y_backprop** (Tensor) - Representing the backprop of the next layer.
        - **input_x** (Tensor) - Should be the input `input_x` of forward operator PRelu.
        - **weight** (Tensor) - Float Tensor, w > 0, should be the input `weight` of forward operator PRelu.

    Outputs:
        Tensor, with the same type as `input_x`.
    """

    @prim_attr_register
    def __init__(self):
        pass

    def infer_shape(self, y_backprop_shape, A_shape, w_shape):
        if len(A_shape) == 1:
            raise ValueError(f'For \'{self.name}\' input_x rank 1 is not supported.')
        return y_backprop_shape, w_shape

    def infer_dtype(self, y_backprop_dtype, A_dtype, w_dtype):
        valid_types = (mstype.float16, mstype.float32)
        validator.check_tensor_type_same({"y_backprop": y_backprop_dtype}, valid_types, self.name)
        validator.check_tensor_type_same({"A_dtype": A_dtype}, valid_types, self.name)
        validator.check_tensor_type_same({"w_dtype": w_dtype}, valid_types, self.name)
        return y_backprop_dtype, w_dtype


class ReluGrad(Primitive):
    """Performs grad of Relu operation."""

    @prim_attr_register
    def __init__(self):
        """init ReluGrad"""
        self.init_prim_io_names(inputs=['y_backprop', 'x'], outputs=['output'])

    def __call__(self, y_backprop, x):
        raise NotImplementedError


class ReLU6Grad(PrimitiveWithInfer):
    """Performs grad of ReLU6 operation."""

    @prim_attr_register
    def __init__(self):
        self.init_prim_io_names(inputs=['y_grad', 'x'], outputs=['output'])

    def __call__(self, y_grad, x):
        raise NotImplementedError

    def infer_shape(self, y_grad_shape, x_shape):
        return x_shape

    def infer_dtype(self, y_grad_dtype, x_dtype):
        validator.check_tensor_type_same({"y_grad": y_grad_dtype}, (mstype.float16, mstype.float32), self.name)
        validator.check_tensor_type_same({"x": x_dtype}, (mstype.float16, mstype.float32), self.name)
        return x_dtype


class ReluGradV2(PrimitiveWithInfer):
    """Performs grad of ReLUV2 operation."""

    @prim_attr_register
    def __init__(self):
        self.init_prim_io_names(inputs=['gradients', 'mask'], outputs=['output'])

    def __call__(self, gradients, mask):
        raise NotImplementedError

    def infer_shape(self, gradients_shape, mask_shape):
        return gradients_shape

    def infer_dtype(self, gradients_dtype, mask_dtype):
        validator.check_tensor_type_same({'gradients': gradients_dtype}, mstype.number_type, self.name)
        validator.check_tensor_type_same({'mask': mask_dtype}, (mstype.uint8,), self.name)
        return gradients_dtype


class EluGrad(PrimitiveWithInfer):
    """Performs grad of Elu operation."""

    @prim_attr_register
    def __init__(self):
        """Init EluGrad"""

    def infer_shape(self, y_grad_shape, x_shape):
        return x_shape

    def infer_dtype(self, y_grad_dtype, x_dtype):
        args = {'y_grad': y_grad_dtype, 'x': x_dtype}
        validator.check_tensor_type_same(args, mstype.float_type, self.name)
        return x_dtype


class ResizeBilinearGrad(PrimitiveWithInfer):
    """Performs grad of ResizeBilinear operation."""

    @prim_attr_register
    def __init__(self, align_corners=False):
        """init"""

    def infer_shape(self, dout_shape, orig_shape):
        return orig_shape

    def infer_dtype(self, dout_dtype, orig_type):
        return dout_dtype


class ResizeNearestNeighborGrad(PrimitiveWithInfer):
    """
    Compute gradient of `ResizeNearestNeighbor` operator.

    Note:
        The shape of input parameter `size` must be (height, width).

    Args:
        align_corners (bool): Whether the centers of the 4 corner pixels of the input
            and output tensors are aligned. Default: False.
    """

    @prim_attr_register
    def __init__(self, align_corners=False):
        """Init ResizeNearestNeighborGrad"""
        self.init_prim_io_names(inputs=['grads', 'size'], outputs=['y'])

    def __infer__(self, grads, size):
        shp = (grads['shape'][0],) + (grads['shape'][1],) + size['value']
        return {'shape': shp,
                'dtype': grads['dtype'],
                'value': None}


class ROIAlignGrad(PrimitiveWithInfer):
    """
    ROIAlignGrad operator.

    Args:
       pooled_height (int): The output feature height.
       pooled_width (int): The output feature width.
       spatial_scale (float): The feature stride.
       sample_num (int): Number of sampling points. Default: 2.
    """

    @prim_attr_register
    def __init__(self, xdiff_shape, pooled_height, pooled_width, spatial_scale, sample_num=2):
        """init ROIAlignGrad"""
        validator.check_value_type("pooled_height", pooled_height, [int], self.name)
        validator.check_value_type("pooled_width", pooled_width, [int], self.name)
        validator.check_value_type("spatial_scale", spatial_scale, [float], self.name)
        validator.check_value_type("sample_num", sample_num, [int], self.name)
        validator.check_value_type("xdiff_shape", xdiff_shape, [tuple], self.name)
        self.xdiff_shape = xdiff_shape
        self.pooled_height = pooled_height
        self.pooled_width = pooled_width
        self.spatial_scale = spatial_scale
        self.sample_num = sample_num

    def infer_shape(self, ydiff_shape, rois_shape):
        return self.xdiff_shape

    def infer_dtype(self, ydiff_type, rois_type):
        return ydiff_type


class SigmoidGrad(PrimitiveWithInfer):
    """Gets the gradient of Sigmoid operation."""

    @prim_attr_register
    def __init__(self):
        pass

    def infer_shape(self, out, dout):
        return out

    def infer_dtype(self, out, dout):
        args = {'out': out, 'dout': dout}
        validator.check_tensor_type_same(args, mstype.number_type, self.name)
        return out


class HSigmoidGrad(PrimitiveWithInfer):
    """Gets the gradient of HSigmoid operation."""

    @prim_attr_register
    def __init__(self):
        self.init_prim_io_names(inputs=['y_grad', 'x'], outputs=['output'])

    def infer_shape(self, y_grad_shape, x_shape):
        return x_shape

    def infer_dtype(self, y_grad_dtype, x_dtype):
        validator.check_tensor_type_same({"y_grad": y_grad_dtype}, (mstype.float16, mstype.float32), self.name)
        validator.check_tensor_type_same({"x": x_dtype}, (mstype.float16, mstype.float32), self.name)
        return x_dtype


class HSwishGrad(PrimitiveWithInfer):
    """Gets the gradient of HSwish operation."""

    @prim_attr_register
    def __init__(self):
        self.init_prim_io_names(inputs=['y_grad', 'x'], outputs=['output'])

    def infer_shape(self, y_grad_shape, x_shape):
        return x_shape

    def infer_dtype(self, y_grad_dtype, x_dtype):
        validator.check_tensor_type_same({"y_grad": y_grad_dtype}, (mstype.float16, mstype.float32), self.name)
        validator.check_tensor_type_same({"x": x_dtype}, (mstype.float16, mstype.float32), self.name)
        return x_dtype


class SigmoidCrossEntropyWithLogitsGrad(PrimitiveWithInfer):
    """Computes the gradients of `SigmoidCrossEntropyWithLogits`."""

    @prim_attr_register
    def __init__(self):
        """Init SigmoidCrossEntropyWithLogitsGrad"""
        self.init_prim_io_names(inputs=['x', 'y', 'dout'], outputs=['x_grad'])

    def infer_shape(self, x_shape, y_shape, dout_shape):
        validator.check("x_shape", x_shape, "y_shape", y_shape, Rel.EQ, self.name)
        validator.check("x_shape", x_shape, "dout_shape", dout_shape, Rel.EQ, self.name)
        return x_shape

    def infer_dtype(self, x_dtype, y_dtype, dout_dtype):
        args = {"x_dtype": x_dtype, "y_dtype": y_dtype, 'dout_dtype': dout_dtype}
        validator.check_tensor_type_same(args, mstype.number_type, self.name)
        return dout_dtype


class SliceGrad(PrimitiveWithInfer):
    """Reverse of slice."""

    @prim_attr_register
    def __init__(self):
        """init SliceGrad"""
        self.init_prim_io_names(inputs=['dy', 'x', 'begin', 'size'], outputs=['dx'])

    def __infer__(self, dy, x, begin, size):
        dy_shape, x_shape, size_value = dy['shape'], x['shape'], size['value']
        dy_shape_len = len(dy_shape)
        for i in range(dy_shape_len):
            validator.check(f'dy_shape[{i}]', dy_shape[i], f'x_shape[{i}]', x_shape[i], Rel.LE, self.name)
            validator.check(f'dy_shape[{i}]', dy_shape[i], f'size_shape[{i}]', size_value[i], Rel.EQ, self.name)
        return {'shape': x_shape,
                'dtype': x['dtype'],
                'value': None}


class SmoothL1LossGrad(PrimitiveWithInfer):
    """Computes gradient for prediction on SmoothL1Loss."""

    @prim_attr_register
    def __init__(self, sigma=1.0):
        pass

    def infer_shape(self, prediction, target, dloss):
        validator.check('prediction shape', prediction, 'target shape', target, Rel.EQ, self.name)
        validator.check('prediction shape', prediction, 'dloss shape', dloss, Rel.EQ, self.name)
        return prediction

    def infer_dtype(self, prediction, target, dloss):
        args = {"prediction": prediction, "target": target, 'dloss': dloss}
        validator.check_tensor_type_same(args, mstype.number_type, self.name)
        return dloss


class StridedSliceGrad(PrimitiveWithInfer):
    """
    Performs grad of StridedSlice operation.

    Args:
        begin_mask (int): Start indexing the slice. Default: 0.
        end_mask (int): End indexing the slice. Default: 0.
        ellipsis_mask (int): An int32 mask. Default: 0.
        new_axis_mask (int): An int32 mask. Default: 0.
        shrink_axis_mask (int): An int32 mask. Default: 0.

    Returns:
        Tensor, has the same shape of input.
    """

    @prim_attr_register
    def __init__(self,
                 begin_mask=0,
                 end_mask=0,
                 ellipsis_mask=0,
                 new_axis_mask=0,
                 shrink_axis_mask=0):
        """init StrideSliceGrad"""
        validator.check_value_type('begin_mask', begin_mask, [int], self.name)
        validator.check_value_type('end_mask', end_mask, [int], self.name)
        validator.check_value_type('ellipsis_mask', ellipsis_mask, [int], self.name)
        validator.check_value_type('new_axis_mask', new_axis_mask, [int], self.name)
        validator.check_value_type('shrink_axis_mask', shrink_axis_mask, [int], self.name)
        self.init_prim_io_names(inputs=['dy', 'shapex', 'begin', 'end', 'strides'], outputs=['output'])

    def __infer__(self, dy, shapex, begin, end, strides):
        args = {"dy": dy['dtype']}
        validator.check_tensor_type_same(args, mstype.number_type, self.name)

        for idx, item in enumerate(shapex['value']):
            validator.check_value_type("shapex[%d]" % idx, item, [int], self.name)
        for idx, item in enumerate(begin['value']):
            validator.check_value_type("begin[%d]" % idx, item, [int], self.name)
        for idx, item in enumerate(end['value']):
            validator.check_value_type("end[%d]" % idx, item, [int], self.name)
        for idx, item in enumerate(strides['value']):
            validator.check_value_type("strides[%d]" % idx, item, [int], self.name)

<<<<<<< HEAD
        return {'shape': shapex['value'],
                'dtype': dy['dtype'],
                'value': None}


class StridedSliceGradAICPU(PrimitiveWithInfer):
    """
    Performs grad of StridedSlice operation.

    Args:
        begin_mask (int): Start indexing the slice. Default: 0.
        end_mask (int): End indexing the slice. Default: 0.
        ellipsis_mask (int): An int32 mask. Default: 0.
        new_axis_mask (int): An int32 mask. Default: 0.
        shrink_axis_mask (int): An int32 mask. Default: 0.

    Returns:
        Tensor, has the same shape of input.
    """

    @prim_attr_register
    def __init__(self,
                 begin_mask=0,
                 end_mask=0,
                 ellipsis_mask=0,
                 new_axis_mask=0,
                 shrink_axis_mask=0):
        """init StrideSliceGrad"""
        validator.check_value_type('begin_mask', begin_mask, [int], self.name)
        validator.check_value_type('end_mask', end_mask, [int], self.name)
        validator.check_value_type('ellipsis_mask', ellipsis_mask, [int], self.name)
        validator.check_value_type('new_axis_mask', new_axis_mask, [int], self.name)
        validator.check_value_type('shrink_axis_mask', shrink_axis_mask, [int], self.name)
        self.init_prim_io_names(inputs=['dy', 'shapex', 'begin', 'end', 'strides'], outputs=['output'])

    def __infer__(self, dy, shapex, begin, end, strides):
        args = {"dy": dy['dtype']}
        validator.check_tensor_type_same(args, mstype.number_type, self.name)

        for idx, item in enumerate(shapex['value']):
            validator.check_value_type("shapex[%d]" % idx, item, [int], self.name)
        for idx, item in enumerate(begin['value']):
            validator.check_value_type("begin[%d]" % idx, item, [int], self.name)
        for idx, item in enumerate(end['value']):
            validator.check_value_type("end[%d]" % idx, item, [int], self.name)
        for idx, item in enumerate(strides['value']):
            validator.check_value_type("strides[%d]" % idx, item, [int], self.name)

=======
>>>>>>> d0dd8928
        return {'shape': shapex['value'],
                'dtype': dy['dtype'],
                'value': None}


class SoftplusGrad(PrimitiveWithInfer):
    """Computes gradient for the Log Softmax activation."""

    @prim_attr_register
    def __init__(self):
        self.init_prim_io_names(inputs=['dout', 'x'], outputs=['output'])

    def infer_shape(self, dout_shape, x_shape):
        validator.check("x_shape", x_shape, "dout_shape", dout_shape, Rel.EQ, self.name)
        return x_shape

    def infer_dtype(self, dout_dtype, x_dtype):
        args = {"x_dtype": x_dtype, "dout_dtype": dout_dtype}
        validator.check_tensor_type_same(args, mstype.float_type, self.name)
        return x_dtype


class TanhGrad(PrimitiveWithInfer):
    """Computes gradient of hyperbolic tangent of input element-wise."""

    @prim_attr_register
    def __init__(self):
        pass

    def infer_shape(self, out, dout):
        return out

    def infer_dtype(self, out, dout):
        args = {"out": out, "dout": dout}
        validator.check_tensor_type_same(args, mstype.number_type, self.name)
        return out


class MirrorPadGrad(PrimitiveWithInfer):
    """Gradients of MirrorPad operation."""

    @prim_attr_register
    def __init__(self, mode="REFLECT"):
        """init MirrorPad"""
        validator.check_string('mode', mode, ['REFLECT', 'SYMMETRIC'], self.name)
        self.mode = mode

    def __infer__(self, dout, paddings):
        validator.check_subclass("dout", dout['dtype'], mstype.tensor, self.name)
        validator.check_subclass("paddings", paddings['dtype'], mstype.tensor, self.name)
        validator.check("paddings rank", len(paddings['shape']), "expected", 2, Rel.EQ, self.name)
        validator.check("paddings dim_1", paddings['shape'][1], "expected", 2, Rel.EQ, self.name)

        if paddings['value'] is None:
            raise ValueError(f"For {self.name}, paddings must be const.")
        paddings_value = paddings['value'].asnumpy()
        y_shape = ()
        dout_shape = dout['shape']
        for i, val in enumerate(dout_shape):
            y_shape += (val - paddings_value[i][0] - paddings_value[i][1],)
        return {'shape': y_shape,
                'dtype': dout['dtype'],
                'value': None}


class EmbeddingLookupCommGrad(PrimitiveWithInfer):
    """
    Perform the gradient for the communication part of EmbeddingLookup operator.

    This works ONLY when 'reduce_scatter_flag' is True in 'EmbeddingLookup'. Roughly speaking,
    this primitive is implemented by StridedSlice --> _HostAllGather --> Concat. This primitive runs on host.
    """
    @prim_attr_register
    def __init__(self):
        self.init_prim_io_names(inputs=['dy', 'split_num'], outputs=['output'])
        self.add_prim_attr('primitive_target', 'CPU')

    def __infer__(self, dy, split_num):
        """
        This primitive is implemented by three steps:
            1) Split the 'dy' along dimension 0 into 'split_num' parts.
            2) For each part, perform _HostAllGather((0, 1, 2, 3, 4, 5, 6, 7)) on the host.
            3) After _HostAllGather, there are still 'split_num' parts in each process. Then, perform Concat on them
              along dimension 0.

        The output shape of this primitive: shape(output)[0] == shape(dy)[0] * 8
        """
        dy_shape = tuple(dy['shape'])
        split_num_value = split_num['value']
        validator.check_value_type("split_num_value", split_num_value, [int], self.name)
        dy_shape_all = F.tuple_setitem(dy_shape, 0, dy_shape[0] * 8)
        return {'shape': dy_shape_all,
                'dtype': dy['dtype'],
                'value': None}


class RefToEmbed(Primitive):
    r"""
    Make a key from Ref.

    The Key is a symbolic_key, is a embedding on Parameter, which is used as a key of the variable in env_type,
    and get items by operation `env_get_item` with the symbolic_key instance. The `Parameter` is a ref.

    Inputs:
        - **input** (Ref) - Target ref, ref is short for reference. The value of a Parameter is a ref.

    Outputs:
        symbolic_key, made from the Ref.

    Examples:
        >>> class Net(nn.Cell):
        >>>     def __init__(self):
        >>>         super(Net, self).__init__()
        >>>         self.weight = mindspore.Parameter(1.0, name='weight')
        >>>
        >>>     def construct(self):
        >>>         key = RefToEmbed()(self.weight)
        >>>         return key, self.weight
    """
    __mindspore_signature__ = (
        ('variable', sig_rw.RW_REF, sig_kind.KIND_POSITIONAL_KEYWORD),
    )

    @prim_attr_register
    def __init__(self):
        pass


class AtanGrad(PrimitiveWithInfer):
    """
    Computes AtanGrad of input element-wise.

    Returns:
        Tensor, has the same type as input.
    """

    @prim_attr_register
    def __init__(self):
        """init AtanGrad"""

    def infer_shape(self, x, dout):
        validator.check("x shape", x, "dout shape", dout, Rel.EQ, self.name)
        return x

    def infer_dtype(self, x, dout):
        args = {"x": x, "dout": dout}
        validator.check_tensor_type_same(args, mstype.number_type, self.name)
        return x


class BasicLSTMCellCStateGrad(PrimitiveWithInfer):
    """Computes the state gradients of BasicLSTMCell."""

    @prim_attr_register
    def __init__(self, forget_bias, activation):
        self.forget_bias = validator.check_value_type("forget_bias", forget_bias, [float], self.name)
        self.activation = validator.check_string("activation", activation, ['tanh'], self.name)

    def infer_shape(self, c_shape, dht_shape, dct_shape, it_shape, jt_shape, ft_shape, ot_shape, tanhct_shape):
        # dhy and dcy should be same shape
        validator.check_integer("c rank", len(c_shape), 2, Rel.EQ, self.name)
        validator.check("dht rank", len(dht_shape), "c rank", len(c_shape), Rel.EQ, self.name)
        validator.check("dct rank", len(dct_shape), "c rank", len(c_shape), Rel.EQ, self.name)
        validator.check("it rank", len(it_shape), "c rank", len(c_shape), Rel.EQ, self.name)
        validator.check("jt rank", len(jt_shape), "c rank", len(c_shape), Rel.EQ, self.name)
        validator.check("ft rank", len(ft_shape), "c rank", len(c_shape), Rel.EQ, self.name)
        validator.check("ot rank", len(ot_shape), "c rank", len(c_shape), Rel.EQ, self.name)
        validator.check("tanhct rank", len(tanhct_shape), "c rank", len(c_shape), Rel.EQ, self.name)
        validator.check("dht shape", dht_shape, "c shape", c_shape, Rel.EQ, self.name)
        validator.check("dct shape", dct_shape, "c shape", c_shape, Rel.EQ, self.name)
        validator.check("it shape", it_shape, "c shape", c_shape, Rel.EQ, self.name)
        validator.check("jt shape", jt_shape, "c shape", c_shape, Rel.EQ, self.name)
        validator.check("ft shape", ft_shape, "c shape", c_shape, Rel.EQ, self.name)
        validator.check("ot shape", ot_shape, "c shape", c_shape, Rel.EQ, self.name)
        validator.check("tanhct shape", tanhct_shape, "c shape", c_shape, Rel.EQ, self.name)

        dgate_shape = (c_shape[0], 4 * c_shape[1])
        dct_1_shape = c_shape

        return (dgate_shape, dct_1_shape)

    def infer_dtype(self, c_dtype, dht_dtype, dct_dtype, it_dtype, jt_dtype, ft_dtype, ot_dtype, tanhct_dtype):
        validator.check_subclass("c", c_dtype, [mstype.tensor], self.name)
        validator.check_subclass("dht", dht_dtype, [mstype.tensor], self.name)
        validator.check_subclass("dct", dct_dtype, [mstype.tensor], self.name)
        validator.check_subclass("it", it_dtype, [mstype.tensor], self.name)
        validator.check_subclass("jt", jt_dtype, [mstype.tensor], self.name)
        validator.check_subclass("ft", ft_dtype, [mstype.tensor], self.name)
        validator.check_subclass("ot", ot_dtype, [mstype.tensor], self.name)
        validator.check_subclass("tanhct", tanhct_dtype, [mstype.tensor], self.name)
        validator.check_type_name("c", c_dtype, [mstype.float16, mstype.float32], self.name)
        validator.check_type_name("dht", dht_dtype, [mstype.float16, mstype.float32], self.name)
        validator.check_type_name("dct", dct_dtype, [mstype.float16, mstype.float32], self.name)
        validator.check_type_name("it", it_dtype, [mstype.float16, mstype.float32], self.name)
        validator.check_type_name("jt", jt_dtype, [mstype.float16, mstype.float32], self.name)
        validator.check_type_name("ft", ft_dtype, [mstype.float16, mstype.float32], self.name)
        validator.check_type_name("ot", ot_dtype, [mstype.float16, mstype.float32], self.name)
        validator.check_type_name("tanhct", tanhct_dtype, [mstype.float16, mstype.float32], self.name)
        return (c_dtype, c_dtype)


class BasicLSTMCellWeightGrad(PrimitiveWithInfer):
    """Computes the weight gradients of BasicLSTM."""

    @prim_attr_register
    def __init__(self):
        pass

    def infer_shape(self, x_shape, h_shape, dgate_shape):
        validator.check_integer("x rank", len(x_shape), 2, Rel.EQ, self.name)
        validator.check("h rank", len(h_shape), " x rank", len(x_shape), Rel.EQ, self.name)
        validator.check("dgate rank", len(dgate_shape), "x rank", len(x_shape), Rel.EQ, self.name)
        validator.check("h_shape[0]", h_shape[0], "x_shape[0]", x_shape[0], Rel.EQ, self.name)
        validator.check("dgate_shape[0]", dgate_shape[0], "h_shape[0]", h_shape[0], Rel.EQ, self.name)
        validator.check("dgate_shape[1]", dgate_shape[1], "4*h_shape[1]", 4 * h_shape[1], Rel.EQ, self.name)
        dw_shape = (dgate_shape[1], x_shape[1] + h_shape[1], 1, 1)
        db_shape = (dgate_shape[1], 1, 1, 1)
        return (dw_shape, db_shape)

    def infer_dtype(self, x_dtype, h_dtype, dgate_dtype):
        validator.check_subclass("x", x_dtype, mstype.tensor, self.name)
        validator.check_subclass("h", h_dtype, mstype.tensor, self.name)
        validator.check_subclass("dgate", dgate_dtype, mstype.tensor, self.name)
        validator.check_type_name("x", x_dtype, [mstype.float16, mstype.float32], self.name)
        validator.check_type_name("h", h_dtype, [mstype.float16, mstype.float32], self.name)
        validator.check_type_name("dgate", dgate_dtype, [mstype.float16, mstype.float32], self.name)
        return (x_dtype, x_dtype)


class BasicLSTMCellInputGrad(PrimitiveWithInfer):
    """Computes the input gradients of BasicLSTM."""

    @prim_attr_register
    def __init__(self, keep_prob):
        self.keep_prob = validator.check_value_type("keep_prob", keep_prob, [float], self.name)
        self.keep_prob = validator.check_number_range("keep_prob", keep_prob, 0.0, 1.0, Rel.INC_BOTH, self.name)

    def infer_shape(self, dgate_shape, w_shape):
        validator.check_integer("dgate rank", len(dgate_shape), 2, Rel.EQ, self.name)
        validator.check_integer("w rank", len(w_shape), 4, Rel.EQ, self.name)
        validator.check("dgate_shape[1]", dgate_shape[1], "w_shape[0]", w_shape[0], Rel.EQ, self.name)
        dxt_shape = (dgate_shape[0], w_shape[1] - w_shape[0] // 4)
        dht_shape = (dgate_shape[0], dgate_shape[1] // 4)
        return (dxt_shape, dht_shape)

    def infer_dtype(self, dgate_dtype, w_dtype):
        validator.check_subclass("dgate", dgate_dtype, mstype.tensor, self.name)
        validator.check_subclass("w", w_dtype, mstype.tensor, self.name)
        validator.check_type_name("dgate", dgate_dtype, [mstype.float16, mstype.float32], self.name)
        validator.check_type_name("w", w_dtype, [mstype.float16, mstype.float32], self.name)
        return (dgate_dtype, dgate_dtype)


class InvGrad(PrimitiveWithInfer):
    """Computes gradients for inv operation."""

    @prim_attr_register
    def __init__(self):
        pass

    def infer_shape(self, x, grad):
        validator.check("x_shape", x, "grad_shape", grad, Rel.EQ, self.name)
        return x

    def infer_dtype(self, x, grad):
        validator.check_type_name("dgate", x, [mstype.float16, mstype.float32, mstype.int32, mstype.int8], self.name)
        validator.check_type_name("grad", grad, [mstype.float16, mstype.float32, mstype.int32, mstype.int8], self.name)
        return x


class LRNGrad(PrimitiveWithInfer):
    """Computes gradients for LRN operation."""
    @prim_attr_register
    def __init__(self, depth_radius=5, bias=1.0, alpha=1.0, beta=0.5):
        self.init_prim_io_names(inputs=['grads', 'x', 'y'], outputs=['z'])
        validator.check_value_type("depth_radius", depth_radius, [int], self.name)
        validator.check_value_type("bias", bias, [float], self.name)
        validator.check_value_type("alpha", alpha, [float], self.name)
        validator.check_value_type("beta", beta, [float], self.name)

    def infer_dtype(self, grads, x, y):
        args = {"grads": grads, "x": x, "y": y}
        validator.check_tensor_type_same(args, (mstype.float16, mstype.float32,), self.name)
        return x

    def infer_shape(self, grads, x, y):
        return x<|MERGE_RESOLUTION|>--- conflicted
+++ resolved
@@ -1199,7 +1199,6 @@
         for idx, item in enumerate(strides['value']):
             validator.check_value_type("strides[%d]" % idx, item, [int], self.name)
 
-<<<<<<< HEAD
         return {'shape': shapex['value'],
                 'dtype': dy['dtype'],
                 'value': None}
@@ -1248,8 +1247,6 @@
         for idx, item in enumerate(strides['value']):
             validator.check_value_type("strides[%d]" % idx, item, [int], self.name)
 
-=======
->>>>>>> d0dd8928
         return {'shape': shapex['value'],
                 'dtype': dy['dtype'],
                 'value': None}

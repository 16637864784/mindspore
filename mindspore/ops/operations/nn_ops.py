# Copyright 2020 Huawei Technologies Co., Ltd
#
# Licensed under the Apache License, Version 2.0 (the "License");
# you may not use this file except in compliance with the License.
# You may obtain a copy of the License at
#
# http://www.apache.org/licenses/LICENSE-2.0
#
# Unless required by applicable law or agreed to in writing, software
# distributed under the License is distributed on an "AS IS" BASIS,
# WITHOUT WARRANTIES OR CONDITIONS OF ANY KIND, either express or implied.
# See the License for the specific language governing permissions and
# limitations under the License.
# ============================================================================

"""Operators for nn."""

import math
import operator
from functools import reduce
import numpy as np
from ... import context
from .. import signature as sig
from ..._checkparam import Validator as validator
from ..._checkparam import Rel
from ...common import dtype as mstype
from ..primitive import Primitive, PrimitiveWithInfer, PrimitiveWithCheck, prim_attr_register


def _check_positive_int_or_tuple(arg_name, arg_value, prim_name, allow_four=False, ret_four=False):
    """
    Checks whether an argument is a positive int or tuple with 2 or 4(when allow_four is True) positive int elements.
    """

    def _raise_message():
        raise ValueError(f"For '{prim_name}' attr '{arg_name}' should be an positive int number or a tuple of two "
                         f"{'or four ' if allow_four else ''}positive int numbers, but got {arg_value}")

    def _get_return_value():
        if isinstance(arg_value, int):
            ret = (1, 1, arg_value, arg_value) if ret_four else (arg_value, arg_value)
        elif len(arg_value) == 2:
            ret = (1, 1, arg_value[0], arg_value[1]) if ret_four else arg_value
        elif len(arg_value) == 4:
            if not allow_four:
                _raise_message()
            ret = arg_value if ret_four else (arg_value[2], arg_value[3])
        else:
            _raise_message()
        return ret

    validator.check_value_type(arg_name, arg_value, (int, tuple), prim_name)
    ret_value = _get_return_value()
    for item in ret_value:
        if isinstance(item, int) and item > 0:
            continue
        _raise_message()
    return ret_value


def _check_shape(arg_name, arg_value, prim_name):
    """
    Checks whether an shape dims is a positive int elements.
    """

    def _raise_message():
        raise ValueError(f"For '{prim_name}' attr '{arg_name}' dims elements should be positive int numbers, "
                         f"but got {arg_value}")

    validator.check_value_type(arg_name, arg_value, (list, tuple), prim_name)
    for item in arg_value:
        if isinstance(item, int) and item > 0:
            continue
        _raise_message()
    return arg_value


class Flatten(PrimitiveWithInfer):
    r"""
    Flattens a tensor without changing its batch size on the 0-th axis.

    Inputs:
        - **input_x** (Tensor) - Tensor of shape :math:`(N, \ldots)` to be flattened.

    Outputs:
        Tensor, the shape of the output tensor is :math:`(N, X)`, where :math:`X` is
        the product of the remaining dimension.

    Examples:
        >>> input_tensor = Tensor(np.ones(shape=[1, 2, 3, 4]), mindspore.float32)
        >>> flatten = P.Flatten()
        >>> output = flatten(input_tensor)
        >>> assert output.shape == (1, 24)
    """

    @prim_attr_register
    def __init__(self):
        pass

    def infer_shape(self, input_x):
        validator.check_int(len(input_x), 1, Rel.GE, 'input_x rank', self.name)
        prod = 1 if len(input_x) == 1 else reduce(operator.mul, input_x[1:])
        return input_x[0], prod

    def infer_dtype(self, input_x):
        validator.check_subclass("input_x", input_x, mstype.tensor, self.name)
        return input_x


class Softmax(PrimitiveWithInfer):
    r"""
    Softmax operation.

    Applies the Softmax operation to the input tensor on the specified axis.
    Suppose a slice in the given aixs :math:`x`, then for each element :math:`x_i`,
    the Softmax function is shown as follows:

    .. math::
        \text{output}(x_i) = \frac{exp(x_i)}{\sum_{j = 0}^{N-1}\exp(x_j)},

    where :math:`N` is the length of the tensor.

    Args:
        axis (Union[int, tuple]): The axis to perform the Softmax operation. Default: -1.

    Inputs:
        - **logits** (Tensor) - The input of Softmax, with float16 or float32 data type.

    Outputs:
        Tensor, with the same type and shape as the logits.

    Examples:
        >>> input_x = Tensor(np.array([1, 2, 3, 4, 5]), mindspore.float32)
        >>> softmax = P.Softmax()
        >>> softmax(input_x)
        [0.01165623, 0.03168492, 0.08612854, 0.23412167, 0.6364086]
    """

    @prim_attr_register
    def __init__(self, axis=-1):
        self.init_prim_io_names(inputs=['x'], outputs=['output'])
        validator.check_value_type("axis", axis, [int, tuple], self.name)
        if isinstance(axis, int):
            self.add_prim_attr('axis', (axis,))
        for item in self.axis:
            validator.check_value_type("item of axis", item, [int], self.name)

    def infer_shape(self, logits):
        validator.check_int(len(self.axis), 1, Rel.GE, "length of axis", self.name)
        rank = len(logits)
        for axis_v in self.axis:
            validator.check_int_range(axis_v, -rank, rank, Rel.INC_LEFT, "axis", self.name)
        return logits

    def infer_dtype(self, logits):
        validator.check_subclass("logits", logits, mstype.tensor, self.name)
        validator.check_tensor_type_same({"logits": logits}, mstype.float_type, self.name)
        return logits


class LogSoftmax(PrimitiveWithInfer):
    r"""
    Log Softmax activation function.

    Applies the Log Softmax function to the input tensor on the specified axis.
    Suppose a slice in the given aixs, :math:`x` for each element :math:`x_i`,
    the Log Softmax function is shown as follows:

    .. math::
        \text{output}(x_i) = \log \left(\frac{exp(x_i)} {\sum_{j = 0}^{N-1}\exp(x_j)}\right),

    where :math:`N` is the length of the Tensor.

    Args:
        axis (int): The axis to perform the Log softmax operation. Default: -1.

    Inputs:
        - **logits** (Tensor) - The input of Log Softmax, with float16 or float32 data type.

    Outputs:
        Tensor, with the same type and shape as the logits.

    Examples:
        >>> input_x = Tensor(np.array([1, 2, 3, 4, 5]), mindspore.float32)
        >>> log_softmax = P.LogSoftmax()
        >>> log_softmax(input_x)
        [-4.4519143, -3.4519143, -2.4519143, -1.4519144, -0.4519144]
    """

    @prim_attr_register
    def __init__(self, axis=-1):
        validator.check_value_type("axis", axis, [int], self.name)

    def infer_shape(self, logits):
        rank = len(logits)
        validator.check_int_range(self.axis, -rank, rank, Rel.INC_LEFT, 'axis', self.name)
        return logits

    def infer_dtype(self, logits):
        validator.check_subclass("logits", logits, mstype.tensor, self.name)
        validator.check_tensor_type_same({"logits": logits}, mstype.float_type, self.name)
        return logits


class Softplus(PrimitiveWithInfer):
    r"""
    Softplus activation function.

    Softplus is a smooth approximation to the ReLU function.
    The function is shown as follows:

    .. math::
        \text{output} = \log(1 + \exp(\text{input_x})),

    Inputs:
        - **input_x** (Tensor) - The input tensor whose data type must be float.

    Outputs:
        Tensor, with the same type and shape as the `input_x`.

    Examples:
        >>> input_x = Tensor(np.array([1, 2, 3, 4, 5]), mindspore.float32)
        >>> softplus = P.Softplus()
        >>> softplus(input_x)
        [1.3132615, 2.126928, 3.0485873, 4.01815, 5.0067153]
    """

    @prim_attr_register
    def __init__(self):
        """Initialize Softplus"""
        self.init_prim_io_names(inputs=['x'], outputs=['output'])

    def infer_shape(self, input_x):
        return input_x

    def infer_dtype(self, input_x):
        validator.check_tensor_type_same({'input_x': input_x}, mstype.float_type, self.name)
        return input_x


class Softsign(PrimitiveWithInfer):
    r"""
    Softsign activation function.

    The function is shown as follows:

    .. math::
        \text{output} = \frac{\text{input_x}}{1 + \left| \text{input_x} \right|},

    Inputs:
        - **input_x** (Tensor) - The input tensor whose data type must be float16 or float32.

    Outputs:
        Tensor, with the same type and shape as the `input_x`.

    Examples:
        >>> input_x = Tensor(np.array([0, -1, 2, 30, -30]), mindspore.float32)
        >>> softsign = P.Softsign()
        >>> softsign(input_x)
        [0. -0.5 0.6666667 0.9677419 -0.9677419]
    """

    @prim_attr_register
    def __init__(self):
        """Initialize Softsign"""
        self.init_prim_io_names(inputs=['x'], outputs=['output'])

    def infer_shape(self, input_x):
        return input_x

    def infer_dtype(self, input_x):
        validator.check_tensor_type_same({'input_x': input_x}, [mstype.float16, mstype.float32], self.name)
        return input_x


class ReLU(PrimitiveWithInfer):
    r"""
    Computes ReLU(Rectified Linear Unit) of input tensor element-wise.

    It returns :math:`\max(x,\  0)` element-wise.

    Inputs:
        - **input_x** (Tensor) - The input tensor.

    Outputs:
        Tensor, with the same type and shape as the `input_x`.

    Examples:
        >>> input_x = Tensor(np.array([[-1.0, 4.0, -8.0], [2.0, -5.0, 9.0]]), mindspore.float32)
        >>> relu = P.ReLU()
        >>> result = relu(input_x)
        [[0, 4.0, 0.0], [2.0, 0.0, 9.0]]
    """

    @prim_attr_register
    def __init__(self):
        """Initialize ReLU"""
        self.init_prim_io_names(inputs=['x'], outputs=['output'])

    def infer_shape(self, input_x):
        return input_x

    def infer_dtype(self, input_x):
        validator.check_tensor_type_same({'input_x': input_x}, mstype.number_type, self.name)
        return input_x


class ReLU6(PrimitiveWithInfer):
    r"""
    Computes ReLU(Rectified Linear Unit) upper bounded by 6 of input tensor element-wise.

    It returns :math:`\min(\max(0,x), 6)` element-wise.

    Inputs:
        - **input_x** (Tensor) - The input tensor, with float16 or float32 data type.

    Outputs:
        Tensor, with the same type and shape as the `input_x`.

    Examples:
        >>> input_x = Tensor(np.array([[-1.0, 4.0, -8.0], [2.0, -5.0, 9.0]]), mindspore.float32)
        >>> relu6 = P.ReLU6()
        >>> result = relu6(input_x)
    """

    @prim_attr_register
    def __init__(self):
        """Initialize ReLU6"""
        self.init_prim_io_names(inputs=['x'], outputs=['output'])

    def infer_shape(self, input_x):
        return input_x

    def infer_dtype(self, input_x):
        validator.check_tensor_type_same({'input_x': input_x}, (mstype.float16, mstype.float32), self.name)
        return input_x


class ReLUV2(PrimitiveWithInfer):
    r"""
    Computes ReLU(Rectified Linear Unit) of input tensor element-wise.

    It returns :math:`\max(x,\  0)` element-wise.

    Inputs:
        - **input_x** (Tensor) - The input tensor must be a 4-D tensor.

    Outputs:
        - **output** (Tensor) - Has the same type and shape as the `input_x`.
        - **mask** (Tensor) - A tensor whose data type must be uint8.

    Examples:
        >>> input_x = Tensor(np.array([[[[1, -2], [-3, 4]], [[-5, 6], [7, -8]]]]), mindspore.float32)
        >>> relu_v2 = P.ReLUV2()
        >>> output = relu_v2(input_x)
        ([[[[1., 0.], [0., 4.]], [[0., 6.], [7., 0.]]]],
         [[[[1, 0], [2, 0]], [[2, 0], [1, 0]]]])
    """

    @prim_attr_register
    def __init__(self):
        """Initialize ReLUV2"""
        self.init_prim_io_names(inputs=['x'], outputs=['output', 'mask'])

    def __infer__(self, input_x):
        input_shape = list(input_x['shape'])
        input_dtype = input_x['dtype']
        mask_shape = []
        if len(input_shape) != 4:
            raise ValueError("The `input_x` should be a 4-D tensor, "
                             f"but got a {len(input_shape)}-D tensor whose shape is {input_shape}")
        for i in enumerate(input_shape):
            if i[0] == 1:
                if input_dtype == mstype.uint8 and input_dtype == mstype.int8:
                    mask_shape.append((input_shape[1] + 31) // 32)
                else:
                    mask_shape.append((input_shape[1] + 15) // 16)
            else:
                mask_shape.append(i[1])
        if input_dtype == mstype.uint8 and input_dtype == mstype.int8:
            mask_shape.append(4)
        else:
            mask_shape.append(2)

        output_shape = (input_x['shape'], mask_shape)
        validator.check_subclass("input_x", input_dtype, mstype.tensor, self.name)
        validator.check_tensor_type_same({'input_x': input_dtype}, mstype.number_type, self.name)
        mask_dtype = mstype.uint8
        output_dtype = (input_dtype, mask_dtype)

        return {'shape': output_shape,
                'dtype': output_dtype,
                'value': None}


class Elu(PrimitiveWithInfer):
    r"""
    Computes exponential linear: `alpha * (exp(x) - 1)` if x < 0, `x` otherwise.
    The data type of input tensor must be float.

    Args:
        alpha (float): The coefficient of negative factor whose type is float,
            only support '1.0' currently. Default: 1.0.

    Inputs:
        - **input_x** (Tensor) - The input tensor whose data type must be float.

    Outputs:
        Tensor, has the same shape and data type as `input_x`.

    Examples:
        >>> input_x = Tensor(np.array([[-1.0, 4.0, -8.0], [2.0, -5.0, 9.0]]), mindspore.float32)
        >>> elu = P.Elu()
        >>> result = elu(input_x)
        Tensor([[-0.632  4.0   -0.999]
                [2.0    -0.993  9.0  ]], shape=(2, 3), dtype=mindspore.float32)
    """

    @prim_attr_register
    def __init__(self, alpha=1.0):
        """Initialize Elu"""
        validator.check_value_type("alpha", alpha, [float], self.name)
        validator.check_number("alpha", alpha, 1.0, Rel.EQ, self.name)

    def infer_shape(self, input_x):
        return input_x

    def infer_dtype(self, input_x):
        validator.check_tensor_type_same({'input_x': input_x}, mstype.float_type, self.name)
        return input_x


class HSwish(PrimitiveWithInfer):
    r"""
    Hard swish activation function.

    Applies hswish-type activation element-wise. The input is a Tensor with any valid shape.

    Hard swish is defined as:

    .. math::
        \text{hswish}(x_{i}) = x_{i} * \frac{ReLU6(x_{i} + 3)}{6},

    where :math:`x_{i}` is the :math:`i`-th slice in the given dimension of the input Tensor.

    Inputs:
        - **input_data** (Tensor) - The input of HSwish, data type must be float16 or float32.

    Outputs:
        Tensor, with the same type and shape as the `input_data`.

    Examples:
        >>> hswish = P.HSwish()
        >>> input_x = Tensor(np.array([-1, -2, 0, 2, 1]), mindspore.float16)
        >>> result = hswish(input_x)
    """

    @prim_attr_register
    def __init__(self):
        self.init_prim_io_names(inputs=['x'], outputs=['output'])

    def infer_shape(self, xshape):
        return xshape

    def infer_dtype(self, x_dtype):
        validator.check_tensor_type_same({"x": x_dtype}, (mstype.float16, mstype.float32), self.name)
        return x_dtype


class Sigmoid(PrimitiveWithInfer):
    r"""
    Sigmoid activation function.

    Computes Sigmoid of input element-wise. The Sigmoid function is defined as:

    .. math::
        \text{sigmoid}(x_i) = \frac{1}{1 + exp(-x_i)},

    where :math:`x_i` is the element of the input.

    Inputs:
        - **input_x** (Tensor) - The input of Sigmoid, data type must be float16 or float32.

    Outputs:
        Tensor, with the same type and shape as the input_x.

    Examples:
        >>> input_x = Tensor(np.array([1, 2, 3, 4, 5]), mindspore.float32)
        >>> sigmoid = P.Sigmoid()
        >>> sigmoid(input_x)
        [0.73105866, 0.880797, 0.9525742, 0.98201376, 0.9933071]
    """

    @prim_attr_register
    def __init__(self):
        self.init_prim_io_names(inputs=['x'], outputs=['output'])

    def infer_shape(self, input_x):
        return input_x

    def infer_dtype(self, input_x):
        validator.check_tensor_type_same({"input_x": input_x}, (mstype.float16, mstype.float32), self.name)
        return input_x


class HSigmoid(PrimitiveWithInfer):
    r"""
    Hard sigmoid activation function.

    Applies hard sigmoid activation element-wise. The input is a Tensor with any valid shape.

    Hard sigmoid is defined as:

    .. math::
        \text{hsigmoid}(x_{i}) = max(0, min(1, \frac{x_{i} + 3}{6})),

    where :math:`x_{i}` is the :math:`i`-th slice in the given dimension of the input Tensor.

    Inputs:
        - **input_data** (Tensor) - The input of HSigmoid, data type must be float16 or float32.

    Outputs:
        Tensor, with the same type and shape as the `input_data`.

    Examples:
        >>> hsigmoid = P.HSigmoid()
        >>> input_x = Tensor(np.array([-1, -2, 0, 2, 1]), mindspore.float16)
        >>> result = hsigmoid(input_x)
    """

    @prim_attr_register
    def __init__(self):
        self.init_prim_io_names(inputs=['x'], outputs=['output'])

    def infer_shape(self, x_shape):
        return x_shape

    def infer_dtype(self, x_dtype):
        validator.check_tensor_type_same({"x": x_dtype}, (mstype.float16, mstype.float32), self.name)
        return x_dtype


class Tanh(PrimitiveWithInfer):
    r"""
    Tanh activation function.

    Computes hyperbolic tangent of input element-wise. The Tanh function is defined as:

    .. math::
        tanh(x_i) = \frac{\exp(x_i) - \exp(-x_i)}{\exp(x_i) + \exp(-x_i)} = \frac{\exp(2x_i) - 1}{\exp(2x_i) + 1},

    where :math:`x_i` is an element of the input Tensor.

    Inputs:
        - **input_x** (Tensor) - The input of Tanh.

    Outputs:
        Tensor, with the same type and shape as the input_x.

    Examples:
        >>> input_x = Tensor(np.array([1, 2, 3, 4, 5]), mindspore.float32)
        >>> tanh = P.Tanh()
        >>> tanh(input_x)
        [0.7615941, 0.9640276, 0.9950548, 0.9993293, 0.99990916]
    """

    @prim_attr_register
    def __init__(self):
        pass

    def infer_shape(self, input_x):
        return input_x

    def infer_dtype(self, input_x):
        validator.check_subclass("input_x", input_x, mstype.tensor, self.name)
        return input_x


class FusedBatchNorm(Primitive):
    r"""
    FusedBatchNorm is a BatchNorm that moving mean and moving variance will be computed instead of being loaded.

    Batch Normalization is widely used in convolutional networks. This operation applies
    Batch Normalization over input to avoid internal covariate shift as described in the
    paper `Batch Normalization: Accelerating Deep Network Training by Reducing Internal
    Covariate Shift <https://arxiv.org/abs/1502.03167>`_. It rescales and recenters the
    feature using a mini-batch of data and the learned parameters which can be described
    in the following formula.

    .. math::
        y = \frac{x - mean}{\sqrt{variance + \epsilon}} * \gamma + \beta

    where :math:`\gamma` is scale, :math:`\beta` is bias, :math:`\epsilon` is epsilon.

    Args:
        mode (int): Mode of batch normalization, value is 0 or 1. Default: 0.
        epsilon (float): A small value added for numerical stability. Default: 1e-5.
        momentum (float): The hyper parameter to compute moving average for running_mean and running_var
            (e.g. :math:`new\_running\_mean = momentum * running\_mean + (1 - momentum) * current\_mean`).
            Momentum value must be [0, 1]. Default: 0.9.

    Inputs:
        - **input_x** (Tensor) - Tensor of shape :math:`(N, C)`.
        - **scale** (Tensor) - Tensor of shape :math:`(C,)`.
        - **bias** (Tensor) - Tensor of shape :math:`(C,)`.
        - **mean** (Tensor) - Tensor of shape :math:`(C,)`.
        - **variance** (Tensor) - Tensor of shape :math:`(C,)`.

    Outputs:
        Tuple of 5 Tensor, the normalized input and the updated parameters.

        - **output_x** (Tensor) - The same type and shape as the `input_x`.
        - **updated_scale** (Tensor) - Tensor of shape :math:`(C,)`.
        - **updated_bias** (Tensor) - Tensor of shape :math:`(C,)`.
        - **updated_moving_mean** (Tensor) - Tensor of shape :math:`(C,)`.
        - **updated_moving_variance** (Tensor) - Tensor of shape :math:`(C,)`.

    Examples:
        >>> input_x = Tensor(np.ones([128, 64, 32, 64]), mindspore.float32)
        >>> scale = Tensor(np.ones([64]), mindspore.float32)
        >>> bias = Tensor(np.ones([64]), mindspore.float32)
        >>> mean = Tensor(np.ones([64]), mindspore.float32)
        >>> variance = Tensor(np.ones([64]), mindspore.float32)
        >>> op = P.FusedBatchNorm()
        >>> output = op(input_x, scale, bias, mean, variance)
    """
    __mindspore_signature__ = (
        sig.make_sig('input_x', dtype=sig.sig_dtype.T2),
        sig.make_sig('scale', sig.sig_rw.RW_WRITE, dtype=sig.sig_dtype.T),
        sig.make_sig('bias', sig.sig_rw.RW_WRITE, dtype=sig.sig_dtype.T),
        sig.make_sig('mean', sig.sig_rw.RW_WRITE, dtype=sig.sig_dtype.T),
        sig.make_sig('variance', sig.sig_rw.RW_WRITE, dtype=sig.sig_dtype.T),
    )

    @prim_attr_register
    def __init__(self, mode=0, epsilon=1e-5, momentum=0.1):
        self.init_prim_io_names(inputs=['x', 'scale', 'b', 'mean', 'variance'],
                                outputs=['y', 'running_mean', 'running_variance', 'save_mean', 'save_inv_variance'])
        self.mode = validator.check_int(mode, [0, 1], Rel.IN, 'mode', self.name)
        self.epsilon = validator.check_float_range(epsilon, 0, 1, Rel.INC_RIGHT, 'epsilon', self.name)
        self.momentum = validator.check_float_range(momentum, 0, 1, Rel.INC_BOTH, 'momentum', self.name)
        self._update_parameter = True


class FusedBatchNormEx(PrimitiveWithInfer):
    r"""
    FusedBatchNormEx is an extension of FusedBatchNorm, FusedBatchNormEx has one more output(output reserve)
    than FusedBatchNorm, reserve will be used in backpropagation phase. FusedBatchNorm is a BatchNorm that
    moving mean and moving variance will be computed instead of being loaded.

    Batch Normalization is widely used in convolutional networks. This operation applies
    Batch Normalization over input to avoid internal covariate shift as described in the
    paper `Batch Normalization: Accelerating Deep Network Training by Reducing Internal
    Covariate Shift <https://arxiv.org/abs/1502.03167>`_. It rescales and recenters the
    feature using a mini-batch of data and the learned parameters which can be described
    in the following formula.

    .. math::
        y = \frac{x - mean}{\sqrt{variance + \epsilon}} * \gamma + \beta

    where :math:`\gamma` is scale, :math:`\beta` is bias, :math:`\epsilon` is epsilon.

    Args:
        mode (int): Mode of batch normalization, value is 0 or 1. Default: 0.
        epsilon (float): A small value added for numerical stability. Default: 1e-5.
        momentum (float): The hyper parameter to compute moving average for running_mean and running_var
            (e.g. :math:`new\_running\_mean = momentum * running\_mean + (1 - momentum) * current\_mean`).
            Momentum value must be [0, 1]. Default: 0.9.

    Inputs:
        - **input_x** (Tensor) - The input of FusedBatchNormEx, Tensor of shape :math:`(N, C)`,
          data type: float16 or float32.
        - **scale** (Tensor) - Parameter scale, same with gamma above-mentioned, Tensor of shape :math:`(C,)`,
          data type: float32.
        - **bias** (Tensor) - Parameter bias, same with beta above-mentioned, Tensor of shape :math:`(C,)`,
          data type: float32.
        - **mean** (Tensor) - mean value, Tensor of shape :math:`(C,)`, data type: float32.
        - **variance** (Tensor) - variance value, Tensor of shape :math:`(C,)`, data type: float32.

    Outputs:
        Tuple of 6 Tensors, the normalized input, the updated parameters and reserve.

        - **output_x** (Tensor) - The input of FusedBatchNormEx, same type and shape as the `input_x`.
        - **updated_scale** (Tensor) - Updated parameter scale, Tensor of shape :math:`(C,)`, data type: float32.
        - **updated_bias** (Tensor) - Updated parameter bias, Tensor of shape :math:`(C,)`, data type: float32.
        - **updated_moving_mean** (Tensor) - Updated mean value, Tensor of shape :math:`(C,)`, data type: float32.
        - **updated_moving_variance** (Tensor) - Updated variance value, Tensor of shape :math:`(C,)`,
          data type: float32.
        - **reserve** (Tensor) - reserve space, Tensor of shape :math:`(C,)`, data type: float32.

    Examples:
        >>> input_x = Tensor(np.ones([128, 64, 32, 64]), mindspore.float32)
        >>> scale = Tensor(np.ones([64]), mindspore.float32)
        >>> bias = Tensor(np.ones([64]), mindspore.float32)
        >>> mean = Tensor(np.ones([64]), mindspore.float32)
        >>> variance = Tensor(np.ones([64]), mindspore.float32)
        >>> op = P.FusedBatchNormEx()
        >>> output = op(input_x, scale, bias, mean, variance)
    """
    __mindspore_signature__ = (
        sig.make_sig('input_x', dtype=sig.sig_dtype.T2),
        sig.make_sig('scale', sig.sig_rw.RW_WRITE, dtype=sig.sig_dtype.T),
        sig.make_sig('bias', sig.sig_rw.RW_WRITE, dtype=sig.sig_dtype.T),
        sig.make_sig('mean', sig.sig_rw.RW_WRITE, dtype=sig.sig_dtype.T),
        sig.make_sig('variance', sig.sig_rw.RW_WRITE, dtype=sig.sig_dtype.T),
    )

    @prim_attr_register
    def __init__(self, mode=0, epsilon=1e-5, momentum=0.1):
        self.init_prim_io_names(inputs=['x', 'scale', 'b', 'mean', 'variance'],
                                outputs=['y', 'save_scale', 'save_bias', 'save_mean', 'save_inv_variance', 'reserve'])
        self.mode = validator.check_int(mode, [0, 1], Rel.IN, 'mode', self.name)
        self.epsilon = validator.check_float_range(epsilon, 0, 1, Rel.INC_RIGHT, 'epsilon', self.name)
        self.momentum = validator.check_float_range(momentum, 0, 1, Rel.INC_BOTH, 'momentum', self.name)
        self._update_parameter = True
        self.add_prim_attr('data_format', "NCHW")

    def infer_shape(self, input_x, scale, bias, mean, variance):
        validator.check_equal_int(len(scale), 1, "scale rank", self.name)
        validator.check("scale shape", scale, "bias shape", bias, Rel.EQ, self.name)
        validator.check("scale shape[0]", scale[0], "input_x shape[1]", input_x[1], Rel.EQ, self.name)
        validator.check_equal_int(len(mean), 1, "mean rank", self.name)
        validator.check("mean shape", mean, "variance shape", variance, Rel.EQ, self.name)
        validator.check("mean shape", mean, "scale shape", scale, Rel.EQ, self.name)
        return (input_x, scale, scale, scale, scale, scale)

    def infer_dtype(self, input_x, scale, bias, mean, variance):
        validator.check_tensor_type_same({"input_x": input_x}, [mstype.float16, mstype.float32], self.name)
        args = {"scale": scale, "bias": bias}
        validator.check_tensor_type_same(args, [mstype.float32], self.name)
        args_moving = {"mean": mean, "variance": variance}
        valid_types = [mstype.tensor_type(mstype.float32)]
        validator.check_type_same(args_moving, valid_types, self.name)
        return (input_x, scale, scale, scale, scale, scale)


class BNTrainingReduce(PrimitiveWithInfer):
    """
    For BatchNorm operator, this operator update the moving averages for training and is used in conjunction with
    BNTrainingUpdate.

    Inputs:
        - **x** (Tensor) - A 4-D Tensor with float16 or float32 data type. Tensor of shape :math:`(N, C, A, B)`.

    Outputs:
        - **sum** (Tensor) - A 1-D Tensor with float32 data type. Tensor of shape :math:`(C,)`.
        - **square_sum** (Tensor) - A 1-D Tensor with float32 data type. Tensor of shape :math:`(C,)`.

    Examples:
        >>> input_x = Tensor(np.ones([128, 64, 32, 64]), mindspore.float32)
        >>> bn_training_reduce = P.BNTrainingReduce(input_x)
        >>> output = bn_training_reduce(input_x)
    """

    @prim_attr_register
    def __init__(self):
        self.init_prim_io_names(inputs=['x'], outputs=['sum', 'square_sum'])

    def infer_shape(self, x_shape):
        validator.check_equal_int(len(x_shape), 4, "x rank", self.name)
        return ([x_shape[1]], [x_shape[1]])

    def infer_dtype(self, x_type):
        validator.check_tensor_type_same({"x_type": x_type}, [mstype.float16, mstype.float32], self.name)
        return (x_type, x_type)


class BNTrainingUpdate(PrimitiveWithInfer):
    """
    For BatchNorm operator, this operator update the moving averages for training and is used in conjunction with
    BNTrainingReduce.

    Args:
        isRef (bool): If a ref. Default: True.
        epsilon (float): A small value added to variance avoid dividing by zero. Default: 1e-5.
        factor (float): A weight for updating the mean and variance. Default: 0.1.

    Inputs:
        - **x** (Tensor) - A 4-D Tensor with float16 or float32 data type. Tensor of shape :math:`(N, C, A, B)`.
        - **sum** (Tensor) - A 1-D Tensor with float16 or float32 data type for the output of operator BNTrainingReduce.
          Tensor of shape :math:`(C,)`.
        - **square_sum** (Tensor) - A 1-D Tensor with float16 or float32 data type for the output of operator
          BNTrainingReduce. Tensor of shape :math:`(C,)`.
        - **scale** (Tensor) - A 1-D Tensor with float16 or float32, for the scaling factor.
          Tensor of shape :math:`(C,)`.
        - **offset** (Tensor) - A 1-D Tensor with float16 or float32, for the scaling offset.
          Tensor of shape :math:`(C,)`.
        - **mean** (Tensor) - A 1-D Tensor with float16 or float32, for the scaling mean. Tensor of shape :math:`(C,)`.
        - **variance** (Tensor) - A 1-D Tensor with float16 or float32, for the update variance.
          Tensor of shape :math:`(C,)`.

    Outputs:
        - **y** (Tensor) - Tensor, has the same shape data type as `x`.
        - **mean** (Tensor) - Tensor for the updated mean, with float32 data type.
          Has the same shape as `variance`.
        - **variance** (Tensor) - Tensor for the updated variance, with float32 data type.
          Has the same shape as `variance`.
        - **batch_mean** (Tensor) - Tensor for the mean of `x`, with float32 data type.
          Has the same shape as `variance`.
        - **batch_variance** (Tensor) - Tensor for the mean of `variance`, with float32 data type.
          Has the same shape as `variance`.

    Examples:
        >>> input_x = Tensor(np.ones([128, 64, 32, 64]), mindspore.float32)
        >>> sum = Tensor(np.ones([64]), mindspore.float32)
        >>> square_sum = Tensor(np.ones([64]), mindspore.float32)
        >>> scale = Tensor(np.ones([64]), mindspore.float32)
        >>> offset = Tensor(np.ones([64]), mindspore.float32)
        >>> mean = Tensor(np.ones([64]), mindspore.float32)
        >>> variance = Tensor(np.ones([64]), mindspore.float32)
        >>> bn_training_update = P.BNTrainingUpdate()
        >>> output = bn_training_update(input_x, sum, square_sum, scale, offset, mean, variance)
    """
    @prim_attr_register
    def __init__(self, isRef=True, epsilon=1e-5, factor=0.1):
        self.init_prim_io_names(inputs=['x', 'sum', 'square_sum', 'scale', 'b', 'mean', 'variance'],
                                outputs=['y', 'running_mean', 'running_variance', 'save_mean', 'save_inv_variance'])
        validator.check_value_type("isRef", isRef, [bool], self.name)
        validator.check_value_type("epsilon", epsilon, [float], self.name)
        validator.check_value_type("factor", factor, [float], self.name)
        self.epsilon = validator.check_float_range(epsilon, 0, 1, Rel.INC_RIGHT, 'epsilon', 'BNTrainingUpdate')
        self.factor = validator.check_float_range(factor, 0, 1, Rel.INC_BOTH, 'factor', 'BNTrainingUpdate')

    def infer_shape(self, x, sum, square_sum, scale, b, mean, variance):
        validator.check_equal_int(len(x), 4, "x rank", self.name)
        validator.check_equal_int(len(sum), 1, "sum rank", self.name)
        validator.check_equal_int(len(square_sum), 1, "square_sum rank", self.name)
        validator.check_equal_int(len(scale), 1, "scale rank", self.name)
        validator.check_equal_int(len(b), 1, "b rank", self.name)
        validator.check_equal_int(len(mean), 1, "mean rank", self.name)
        validator.check_equal_int(len(variance), 1, "variance rank", self.name)
        validator.check("sum shape", sum, "x_shape[1]", x[1], Rel.EQ, self.name)
        validator.check("square_sum shape", square_sum, "sum", sum, Rel.EQ, self.name)
        validator.check("scale shape", scale, "x_shape[1]", x[1], Rel.EQ, self.name)
        validator.check("offset shape", b, "x_shape[1]", x[1], Rel.EQ, self.name)
        validator.check("mean shape", mean, "x_shape[1]", x[1], Rel.EQ, self.name)
        validator.check("variance shape", variance, "x_shape[1]", x[1], Rel.EQ, self.name)
        return (x, variance, variance, variance, variance)

    def infer_dtype(self, x, sum, square_sum, scale, b, mean, variance):
        validator.check_tensor_type_same({"x_type": x}, [mstype.float16, mstype.float32], self.name)
        validator.check_tensor_type_same({"sum_type": sum}, [mstype.float16, mstype.float32], self.name)
        validator.check_tensor_type_same({"square_sum_type": square_sum}, [mstype.float16, mstype.float32], self.name)
        validator.check_tensor_type_same({"scale_type": scale}, [mstype.float16, mstype.float32], self.name)
        validator.check_tensor_type_same({"b_type": b}, [mstype.float16, mstype.float32], self.name)
        validator.check_tensor_type_same({"mean_type": mean}, [mstype.float16, mstype.float32], self.name)
        validator.check_tensor_type_same({"variance_type": variance}, [mstype.float16, mstype.float32], self.name)
        return (x, variance, variance, variance, variance)


class BatchNorm(PrimitiveWithInfer):
    r"""
    Batch Normalization for input data and updated parameters.

    Batch Normalization is widely used in convolutional neural networks. This operation
    applies Batch Normalization over input to avoid internal covariate shift as described
    in the paper `Batch Normalization: Accelerating Deep Network Training by Reducing Internal
    Covariate Shift <https://arxiv.org/abs/1502.03167>`_. It rescales and recenters the
    features using a mini-batch of data and the learned parameters which can be described
    in the following formula,

    .. math::
        y = \frac{x - mean}{\sqrt{variance + \epsilon}} * \gamma + \beta

    where :math:`\gamma` is scale, :math:`\beta` is bias, :math:`\epsilon` is epsilon.

    Args:
        is_training (bool): If `is_training` is True, `mean` and `variance` are computed during training.
            If `is_training` is False, they're loaded from checkpoint during inference. Default: False.
        epsilon (float): A small value added for numerical stability. Default: 1e-5.

    Inputs:
        - **input_x** (Tensor) - Tensor of shape :math:`(N, C)`, with float16 or float32 data type.
        - **scale** (Tensor) - Tensor of shape :math:`(C,)`, with float16 or float32 data type.
        - **bias** (Tensor) - Tensor of shape :math:`(C,)`, has the same data type with `scale`.
        - **mean** (Tensor) - Tensor of shape :math:`(C,)`, with float16 or float32 data type.
        - **variance** (Tensor) - Tensor of shape :math:`(C,)`, has the same data type with `mean`.

    Outputs:
        Tuple of 5 Tensor, the normalized inputs and the updated parameters.

        - **output_x** (Tensor) - The same type and shape as the input_x. The shape is :math:`(N, C)`.
        - **updated_scale** (Tensor) - Tensor of shape :math:`(C,)`.
        - **updated_bias** (Tensor) - Tensor of shape :math:`(C,)`.
        - **reserve_space_1** (Tensor) - Tensor of shape :math:`(C,)`.
        - **reserve_space_2** (Tensor) - Tensor of shape :math:`(C,)`.

    Examples:
        >>> input_x = Tensor(np.ones([128, 64, 32, 64]), mindspore.float32)
        >>> scale = Tensor(np.ones([64]), mindspore.float32)
        >>> bias = Tensor(np.ones([64]), mindspore.float32)
        >>> mean = Tensor(np.ones([64]), mindspore.float32)
        >>> variance = Tensor(np.ones([64]), mindspore.float32)
        >>> batch_norm = P.BatchNorm()
        >>> output = batch_norm(input_x, scale, bias, mean, variance)
    """

    @prim_attr_register
    def __init__(self, is_training=False, epsilon=1e-5):
        validator.check_value_type('is_training', is_training, (bool,), self.name)
        validator.check_float_range(epsilon, 0, 1, Rel.INC_RIGHT, 'epsilon', self.name)
        self.add_prim_attr('data_format', "NCHW")
        self.init_prim_io_names(inputs=['x', 'scale', 'offset', 'mean', 'variance'],
                                outputs=['y', 'batch_mean', 'batch_variance', 'reserve_space_1', 'reserve_space_2'])

    def infer_shape(self, input_x, scale, bias, mean, variance):
        validator.check_equal_int(len(scale), 1, "scale rank", self.name)
        validator.check("scale shape", scale, "bias shape", bias, Rel.EQ, self.name)
        validator.check("scale shape[0]", scale[0], "input_x shape[1]", input_x[1], Rel.EQ, self.name)
        if not self.is_training:
            validator.check_equal_int(len(mean), 1, "mean rank", self.name)
            validator.check("mean shape", mean, "variance shape", variance, Rel.EQ, self.name)
            validator.check("mean shape", mean, "scale shape", scale, Rel.EQ, self.name)
        return (input_x, scale, scale, scale, scale)

    def infer_dtype(self, input_x, scale, bias, mean, variance):
        validator.check_tensor_type_same({"input_x": input_x}, [mstype.float16, mstype.float32], self.name)
        args = {"scale": scale, "bias": bias}
        validator.check_tensor_type_same(args, [mstype.float16, mstype.float32], self.name)
        args_moving = {"mean": mean, "variance": variance}
        if self.is_training:
            valid_types = [mstype.tensor_type(mstype.float16), mstype.tensor_type(mstype.float32), None]
            validator.check_type_same(args_moving, valid_types, self.name)
        else:
            args_moving = {"mean": mean, "variance": variance}
            validator.check_tensor_type_same(args_moving, [mstype.float16, mstype.float32], self.name)
        return (input_x, scale, bias, input_x, input_x)


class Conv2D(PrimitiveWithInfer):
    r"""
    2D convolution layer.

    Applies a 2D convolution over an input tensor which is typically of shape :math:`(N, C_{in}, H_{in}, W_{in})`,
    where :math:`N` is batch size and :math:`C_{in}` is channel number. For each batch of shape
    :math:`(C_{in}, H_{in}, W_{in})`, the formula is defined as:

    .. math::

        out_j = \sum_{i=0}^{C_{in} - 1} ccor(W_{ij}, X_i) + b_j,

    where :math:`ccor` is the cross correlation operator, :math:`C_{in}` is the input channel number, :math:`j` ranges
    from :math:`0` to :math:`C_{out} - 1`, :math:`W_{ij}` corresponds to the :math:`i`-th channel of the :math:`j`-th
    filter and :math:`out_{j}` corresponds to the :math:`j`-th channel of the output. :math:`W_{ij}` is a slice
    of kernel and it has shape :math:`(\text{ks_h}, \text{ks_w})`, where :math:`\text{ks_h}` and
    :math:`\text{ks_w}` are the height and width of the convolution kernel. The full kernel has shape
    :math:`(C_{out}, C_{in} // \text{group}, \text{ks_h}, \text{ks_w})`, where group is the group number
    to split the input in the channel dimension.

    If the 'pad_mode' is set to be "valid", the output height and width will be
    :math:`\left \lfloor{1 + \frac{H_{in} + 2 \times \text{padding} - \text{ks_h} -
    (\text{ks_h} - 1) \times (\text{dilation} - 1) }{\text{stride}}} \right \rfloor` and
    :math:`\left \lfloor{1 + \frac{W_{in} + 2 \times \text{padding} - \text{ks_w} -
    (\text{ks_w} - 1) \times (\text{dilation} - 1) }{\text{stride}}} \right \rfloor` respectively.


    The first introduction can be found in paper `Gradient Based Learning Applied to Document Recognition
    <http://vision.stanford.edu/cs598_spring07/papers/Lecun98.pdf>`_. More detailed introduction can be found here:
    http://cs231n.github.io/convolutional-networks/.

    Args:
        out_channel (int): The dimension of the output.
        kernel_size (Union[int, tuple[int]]): The kernel size of the 2D convolution.
        mode (int): Modes for different convolutions. 0 Math convolutiuon, 1 cross-correlation convolution ,
                       2 deconvolution, 3 depthwise convolution. Default: 1.
        pad_mode (str): Modes to fill padding. It could be "valid", "same", or "pad". Default: "valid".
        pad (Union(int, tuple[int])): The pad value to be filled. Default: 0. If `pad` is an integer, the paddings of
                    top, bottom, left and right are the same, equal to pad. If `pad` is a tuple of four integers, the
                    padding of top, bottom, left and right equal to pad[0], pad[1], pad[2], and pad[3] correspondingly.
        stride (Union(int, tuple[int])): The stride to be applied to the convolution filter. Default: 1.
        dilation (Union(int, tuple[int])): Specifies the space to use between kernel elements. Default: 1.
        group (int): Splits input into groups. Default: 1.

    Returns:
        Tensor, the value that applied 2D convolution.

    Inputs:
        - **input** (Tensor) - Tensor of shape :math:`(N, C_{in}, H_{in}, W_{in})`.
        - **weight** (Tensor) - Set size of kernel is :math:`(K_1, K_2)`, then the shape is
          :math:`(C_{out}, C_{in}, K_1, K_2)`.

    Outputs:
        Tensor of shape :math:`(N, C_{out}, H_{out}, W_{out})`.

    Examples:
        >>> input = Tensor(np.ones([10, 32, 32, 32]), mindspore.float32)
        >>> weight = Tensor(np.ones([32, 32, 3, 3]), mindspore.float32)
        >>> conv2d = P.Conv2D(out_channel=32, kernel_size=3)
        >>> conv2d(input, weight)
    """

    @prim_attr_register
    def __init__(self,
                 out_channel,
                 kernel_size,
                 mode=1,
                 pad_mode="valid",
                 pad=0,
                 stride=1,
                 dilation=1,
                 group=1):
        """Initialize Conv2D"""
        self.init_prim_io_names(inputs=['x', 'w'], outputs=['output'])
        self.kernel_size = _check_positive_int_or_tuple('kernel_size', kernel_size, self.name)
        self.stride = _check_positive_int_or_tuple('stride', stride, self.name, allow_four=True, ret_four=True)
        self.add_prim_attr('stride', self.stride)
        self.dilation = _check_positive_int_or_tuple('dilation', dilation, self.name, allow_four=True, ret_four=True)
        self.add_prim_attr('dilation', self.dilation)
        validator.check_value_type('pad', pad, (int, tuple), self.name)
        if isinstance(pad, int):
            pad = (pad,) * 4
        else:
            validator.check_equal_int(len(pad), 4, 'pad size', self.name)
        self.padding = pad
        self.pad_mode = validator.check_string(pad_mode, ['valid', 'same', 'pad'], 'pad_mode', self.name)

        if pad_mode != 'pad' and pad != (0, 0, 0, 0):
            raise ValueError(f"For '{self.name}', padding must be zero when pad_mode is '{pad_mode}'.")
        if self.pad_mode == 'pad':
            for item in pad:
                validator.check_non_negative_int(item, 'pad item', self.name)

        self.mode = validator.check_equal_int(mode, 1, 'mode', self.name)
        self.add_prim_attr('data_format', "NCHW")
        self.out_channel = validator.check_positive_int(out_channel, 'out_channel', self.name)
        self.group = validator.check_positive_int(group, 'group', self.name)
        self.add_prim_attr('offset_a', 0)

    def infer_shape(self, x_shape, w_shape, b_shape=None):
        validator.check_equal_int(len(w_shape), 4, "weight rank", self.name)
        validator.check_equal_int(len(x_shape), 4, "x rank", self.name)
        validator.check(f"x_shape[1] / group", x_shape[1] // self.group, "w_shape[1]", w_shape[1], Rel.EQ, self.name)
        validator.check('out_channel', self.out_channel, 'w_shape[0]', w_shape[0], Rel.EQ, self.name)
        validator.check('kernel_size', self.kernel_size, 'w_shape[2:4]', tuple(w_shape[2:4]), Rel.EQ, self.name)

        kernel_size_h = w_shape[2]
        kernel_size_w = w_shape[3]
        stride_h = self.stride[2]
        stride_w = self.stride[3]
        dilation_h = self.dilation[2]
        dilation_w = self.dilation[3]

        if self.pad_mode == "valid":
            h_out = math.ceil((x_shape[2] - dilation_h * (kernel_size_h - 1)) / stride_h)
            w_out = math.ceil((x_shape[3] - dilation_w * (kernel_size_w - 1)) / stride_w)
            pad_top, pad_bottom, pad_left, pad_right = 0, 0, 0, 0
        elif self.pad_mode == "same":
            h_out = math.ceil(x_shape[2] / stride_h)
            w_out = math.ceil(x_shape[3] / stride_w)

            pad_needed_h = max(0, (h_out - 1) * stride_h + dilation_h * (kernel_size_h - 1) + 1 - x_shape[2])
            pad_top = math.floor(pad_needed_h / 2)
            pad_bottom = pad_needed_h - pad_top

            pad_needed_w = max(0, (w_out - 1) * stride_w + dilation_w * (kernel_size_w - 1) + 1 - x_shape[3])
            pad_left = math.floor(pad_needed_w / 2)
            pad_right = pad_needed_w - pad_left
        elif self.pad_mode == 'pad':
            pad_top, pad_bottom, pad_left, pad_right = self.padding

            h_out = 1 + (x_shape[2] + pad_top + pad_bottom - kernel_size_h - (kernel_size_h - 1) * (dilation_h - 1)) \
                / stride_h
            w_out = 1 + (x_shape[3] + pad_left + pad_right - kernel_size_w - (kernel_size_w - 1) * (dilation_w - 1)) \
                / stride_w
            h_out = math.floor(h_out)
            w_out = math.floor(w_out)

        self.pad_list = [pad_top, pad_bottom, pad_left, pad_right]
        self.add_prim_attr('pad_list', (pad_top, pad_bottom, pad_left, pad_right))
        out_channel = self.out_channel
        out_shape = [x_shape[0], out_channel, h_out, w_out]
        _check_shape('output', out_shape, self.name)
        return out_shape

    def infer_dtype(self, x_dtype, w_dtype, b_dtype=None):
        args = {'x': x_dtype, 'w': w_dtype}
        valid_types = [mstype.int8, mstype.int32, mstype.float16, mstype.float32]
        validator.check_tensor_type_same(args, valid_types, self.name)
        if x_dtype.element_type() == mstype.int8:
            return mstype.tensor_type(mstype.int32)
        return x_dtype


class DepthwiseConv2dNative(PrimitiveWithInfer):
    r"""
    Returns the depth-wise convolution value for the input.

    Applies depthwise conv2d for the input, which will generate more channels with channel_multiplier.
    Given an input tensor of shape :math:`(N, C_{in}, H_{in}, W_{in})` where :math:`N` is the batch size and a
    filter tensor with kernel size :math:`(ks_{h}, ks_{w})`, containing :math:`C_{in} * \text{channel_multiplier}`
    convolutional filters of depth 1; it applies different filters to each input channel (channel_multiplier channels
    for each input channel has the default value 1), then concatenates the results together. The output has
    :math:`\text{in_channels} * \text{channel_multiplier}` channels.

    Args:
        channel_multiplier (int): The multipiler for the original output convolution. Its value must be greater than 0.
        kernel_size (Union[int, tuple[int]]): The size of the convolution kernel.
        mode (int): Modes for different convolutions. 0 Math convolution, 1 cross-correlation convolution ,
                       2 deconvolution, 3 depthwise convolution. Default: 3.
        pad_mode (str): Modes to fill padding. It could be "valid", "same", or "pad". Default: "valid".
        pad (Union[int, tuple[int]]): The pad value to be filled. If `pad` is an integer, the paddings of
            top, bottom, left and right are the same, equal to pad. If `pad` is a tuple of four integers, the padding
            of top, bottom, left and right equal to pad[0], pad[1], pad[2], and pad[3] correspondingly. Default: 0.
        stride (Union[int, tuple[int]]): The stride to be applied to the convolution filter. Default: 1.
        dilation (Union[int, tuple[int]]): Specifies the dilation rate to be used for the dilated convolution.
            Default: 1.
        group (int): Splits input into groups. Default: 1.

    Inputs:
        - **input** (Tensor) - Tensor of shape :math:`(N, C_{in}, H_{in}, W_{in})`.
        - **weight** (Tensor) - Set the size of kernel as :math:`(K_1, K_2)`, then the shape is
          :math:`(K, C_{in}, K_1, K_2)`, `K` must be 1.

    Outputs:
        Tensor of shape :math:`(N, C_{in} * \text{channel_multiplier}, H_{out}, W_{out})`.

    Examples:
        >>> input = Tensor(np.ones([10, 32, 32, 32]), mindspore.float32)
        >>> weight = Tensor(np.ones([1, 32, 3, 3]), mindspore.float32)
        >>> depthwise_conv2d = P.DepthwiseConv2dNative(channel_multiplier = 3, kernel_size = (3, 3))
        >>> output = depthwise_conv2d(input, weight)
        >>> output.shape == (10, 96, 30, 30)
    """

    @prim_attr_register
    def __init__(self,
                 channel_multiplier,
                 kernel_size,
                 mode=3,
                 pad_mode="valid",
                 pad=0,
                 stride=1,
                 dilation=1,
                 group=1):
        """Initialize DepthwiseConv2dNative"""
        self.init_prim_io_names(inputs=['x', 'w'], outputs=['output'])
        self.kernel_size = _check_positive_int_or_tuple('kernel_size', kernel_size, self.name)
        self.stride = _check_positive_int_or_tuple('stride', stride, self.name)
        if self.stride[0] != self.stride[1]:
            raise ValueError("The height and width of stride should be equal,"
                             f"but got height:{self.stride[0]},  width:{self.stride[1]}")
        self.add_prim_attr('stride', (1, 1, self.stride[0], self.stride[1]))

        self.dilation = _check_positive_int_or_tuple('dilation', dilation, self.name)
        if self.dilation[0] != self.dilation[1]:
            raise ValueError("The height and width of dilation should be equal,"
                             f"but got height:{self.dilation[0]},  width:{self.dilation[1]}")
        self.add_prim_attr('dilation', (1, 1, self.dilation[0], self.dilation[1]))
        validator.check_value_type('pad', pad, (int, tuple), self.name)
        if isinstance(pad, int):
            pad = (pad,) * 4
        else:
            validator.check_equal_int(len(pad), 4, 'pad size', self.name)
        self.padding = pad
        self.pad_mode = validator.check_string(pad_mode, ['valid', 'same', 'pad'], 'pad_mode', self.name)
        if pad_mode != 'pad' and pad != (0, 0, 0, 0):
            raise ValueError(f"For '{self.name}', padding must be zero when pad_mode is '{pad_mode}'.")
        if self.pad_mode == 'pad':
            for item in pad:
                validator.check_non_negative_int(item, 'pad item', self.name)
        self.mode = validator.check_equal_int(mode, 3, "mode", self.name)
        self.add_prim_attr('data_format', "NCHW")
        self.channel_multiplier = validator.check_positive_int(channel_multiplier, "channel_multiplier", self.name)
        self.group = validator.check_positive_int(group, "group", self.name)
        self.add_prim_attr('offset_a', 0)

    def infer_shape(self, x_shape, w_shape, b_shape=None):
        validator.check_equal_int(len(w_shape), 4, "weight rank", self.name)
        validator.check_equal_int(len(x_shape), 4, "x rank", self.name)
        validator.check("x_shape[1]", x_shape[1], "w_shape[1]", w_shape[1], Rel.EQ, self.name)
        validator.check('kernel_size', self.kernel_size, 'w_shape[2:4]', tuple(w_shape[2:4]), Rel.EQ, self.name)

        kernel_size_n, _, kernel_size_h, kernel_size_w = w_shape
        _, _, stride_h, stride_w = self.stride
        _, _, dilation_h, dilation_w = self.dilation
        if kernel_size_n != 1:
            raise ValueError(f"The batch of input weight should be 1, but got {kernel_size_n}")
        if self.pad_mode == "valid":
            h_out = math.ceil((x_shape[2] - dilation_h * (kernel_size_h - 1)) / stride_h)
            w_out = math.ceil((x_shape[3] - dilation_w * (kernel_size_w - 1)) / stride_w)
            pad_top, pad_bottom, pad_left, pad_right = 0, 0, 0, 0
        elif self.pad_mode == "same":
            h_out = math.ceil(x_shape[2] / stride_h)
            w_out = math.ceil(x_shape[3] / stride_w)

            pad_needed_h = max(0, (h_out - 1) * stride_h + dilation_h * (kernel_size_h - 1) + 1 - x_shape[2])
            pad_top = math.floor(pad_needed_h / 2)
            pad_bottom = pad_needed_h - pad_top

            pad_needed_w = max(0, (w_out - 1) * stride_w + dilation_w * (kernel_size_w - 1) + 1 - x_shape[3])
            pad_left = math.floor(pad_needed_w / 2)
            pad_right = pad_needed_w - pad_left
        elif self.pad_mode == 'pad':
            pad_top, pad_bottom, pad_left, pad_right = self.padding

            h_out = 1 + (x_shape[2] + pad_top + pad_bottom - kernel_size_h - (kernel_size_h - 1) * (dilation_h - 1)) \
                / stride_h
            w_out = 1 + (x_shape[3] + pad_left + pad_right - kernel_size_w - (kernel_size_w - 1) * (dilation_w - 1)) \
                / stride_w
            h_out = math.floor(h_out)
            w_out = math.floor(w_out)

        self.pad_list = (pad_top, pad_bottom, pad_left, pad_right)
        self.add_prim_attr('pads', self.pad_list)

        out_channel = self.channel_multiplier * x_shape[1]
        out_shape = [x_shape[0], out_channel, h_out, w_out]
        return out_shape

    def infer_dtype(self, x_dtype, w_dtype, b_dtype=None):
        args = {'x': x_dtype, 'w': w_dtype}
        validator.check_tensor_type_same(args, mstype.number_type, self.name)
        if x_dtype.element_type() == mstype.int8:
            return mstype.tensor_type(mstype.int32)
        return x_dtype


class _Pool(PrimitiveWithInfer):
    r"""
    Performs max/avg pooling operation.

    Args:
        ksize (Union[int, tuple[int]]): The size of the kernel, that must be a tuple
           of two `int` for height and width. Default: 1.
        strides (Union[int, tuple[int]]): The stride of the window, that must be
            a tuple of two `int` for height and width. Default: 1.
        padding (str): The optional value for pad mode, is "same" or "valid", not case sensitive.
            Default: "valid".
    """

    @prim_attr_register
    def __init__(self, ksize=1, strides=1, padding="valid"):
        self.init_prim_io_names(inputs=['x'], outputs=['output'])
        validator.check_value_type('ksize', ksize, [int, tuple], self.name)
        validator.check_value_type('strides', strides, [int, tuple], self.name)
        self.padding = validator.check_string(padding.upper(), ['VALID', 'SAME'], 'padding', self.name)
        self.add_prim_attr("padding", self.padding)
        self.is_maxpoolwithargmax = (self.name == "MaxPoolWithArgmax")
        if not self.is_maxpoolwithargmax:
            self.add_prim_attr('data_format', "NCHW")

        self.ksize = _check_positive_int_or_tuple("ksize", ksize, self.name, allow_four=False, ret_four=True)
        if self.is_maxpoolwithargmax:
            self.ksize = (1, self.ksize[-2], self.ksize[-1], 1)
        self.add_prim_attr("ksize", self.ksize)

        self.strides = _check_positive_int_or_tuple("strides", strides, self.name, allow_four=False, ret_four=True)
        if self.is_maxpoolwithargmax:
            self.strides = (1, self.strides[-2], self.strides[-1], 1)
        self.add_prim_attr("strides", self.strides)

    def infer_shape(self, x_shape):
        validator.check_equal_int(len(x_shape), 4, "x rank", self.name)
        batch, channel, input_h, input_w = x_shape
        if self.is_maxpoolwithargmax:
            _, kernel_h, kernel_w, _ = self.ksize
            _, stride_h, stride_w, _ = self.strides
        else:
            _, _, kernel_h, kernel_w = self.ksize
            _, _, stride_h, stride_w = self.strides

        if self.padding == "VALID":
            out_h = math.ceil((input_h - (kernel_h - 1)) / stride_h)
            out_w = math.ceil((input_w - (kernel_w - 1)) / stride_w)
        elif self.padding == "SAME":
            out_h = math.ceil(input_h / stride_h)
            out_w = math.ceil(input_w / stride_w)
        out_shape = [batch, channel, out_h, out_w]

        for shape_value in out_shape:
            if shape_value <= 0:
                raise ValueError(f"For '{self.name}' The kernel size is not valid, "
                                 f"please check it if is larger than data's shape size.")
        return out_shape

    def infer_dtype(self, x_dtype):
        validator.check_subclass("input", x_dtype, mstype.tensor, self.name)
        return x_dtype


class MaxPool(_Pool):
    r"""
    Max pooling operation.

    Applies a 2D max pooling over an input Tensor which can be regarded as a composition of 2D planes.

    Typically the input is of shape :math:`(N_{in}, C_{in}, H_{in}, W_{in})`, MaxPool outputs
    regional maximum in the :math:`(H_{in}, W_{in})`-dimension. Given kernel size
    :math:`ks = (h_{ker}, w_{ker})` and stride :math:`s = (s_0, s_1)`, the operation is as follows.

    .. math::
        \text{output}(N_i, C_j, h, w) = \max_{m=0, \ldots, h_{ker}-1} \max_{n=0, \ldots, w_{ker}-1}
        \text{input}(N_i, C_j, s_0 \times h + m, s_1 \times w + n)

    Args:
        ksize (Union[int, tuple[int]]): The size of kernel used to take the maximum value,
            is an int number that represents height and width are both ksize, or a tuple
            of two int numbers that represent height and width respectively. Default: 1.
        strides (Union[int, tuple[int]]): The distance of kernel moving, an int number that represents
            the height and width of movement are both strides, or a tuple of two int numbers that
            represent height and width of movement respectively. Default: 1.
        padding (str): The optional value for pad mode, is "same" or "valid", not case sensitive.
            Default: "valid".

            - same: Adopts the way of completion. The height and width of the output will be the same as
              the input. The total number of padding will be calculated in horizontal and vertical
              directions and evenly distributed to top and bottom, left and right if possible.
              Otherwise, the last extra padding will be done from the bottom and the right side.

            - valid: Adopts the way of discarding. The possible largest height and width of output
              will be returned without padding. Extra pixels will be discarded.

    Inputs:
        - **input** (Tensor) - Tensor of shape :math:`(N, C_{in}, H_{in}, W_{in})`.

    Outputs:
        Tensor, with shape :math:`(N, C_{out}, H_{out}, W_{out})`.

    Examples:
        >>> input_tensor = Tensor(np.arange(1 * 3 * 3 * 4).reshape((1, 3, 3, 4)), mindspore.float32)
        >>> maxpool_op = P.MaxPool(padding="VALID", ksize=2, strides=1)
        >>> output_tensor = maxpool_op(input_tensor)
    """

    @prim_attr_register
    def __init__(self, ksize=1, strides=1, padding="valid"):
        super(MaxPool, self).__init__(ksize, strides, padding)


class MaxPoolWithArgmax(_Pool):
    r"""
    Perform max pooling on the input Tensor and return both max values and indices.

    Typically the input is of shape :math:`(N_{in}, C_{in}, H_{in}, W_{in})`, MaxPool outputs
    regional maximum in the :math:`(H_{in}, W_{in})`-dimension. Given kernel size
    :math:`ks = (h_{ker}, w_{ker})` and stride :math:`s = (s_0, s_1)`, the operation is as follows.

    .. math::
        \text{output}(N_i, C_j, h, w) = \max_{m=0, \ldots, h_{ker}-1} \max_{n=0, \ldots, w_{ker}-1}
        \text{input}(N_i, C_j, s_0 \times h + m, s_1 \times w + n)

    Args:
        ksize (Union[int, tuple[int]]): The size of kernel used to take the maximum value and arg value,
            is an int number that represents height and width are both ksize, or a tuple of
            two int numbers that represent height and width respectively. Default: 1.
        strides (Union[int, tuple[int]]): The distance of kernel moving, an int number that represents
            the height and width of movement are both strides, or a tuple of two int numbers that
            represent height and width of movement respectively. Default: 1.
        padding (str): The optional value for pad mode, is "same" or "valid", not case sensitive.
            Default: "valid".

            - same: Adopts the way of completion. The height and width of the output will be the same as
              the input. The total number of padding will be calculated in horizontal and vertical
              directions and evenly distributed to top and bottom, left and right if possible.
              Otherwise, the last extra padding will be done from the bottom and the right side.

            - valid: Adopts the way of discarding. The possible largest height and width of output
              will be returned without padding. Extra pixels will be discarded.


    Inputs:
        - **input** (Tensor) - Tensor of shape :math:`(N, C_{in}, H_{in}, W_{in})`.
          Data type must be float16 or float32.

    Outputs:
        Tuple of 2 Tensors, representing the maxpool result and where the max values are generated.

        - **output** (Tensor) -  Maxpooling result, with shape :math:`(N, C_{out}, H_{out}, W_{out})`.
        - **mask** (Tensor) -  Max values' index represented by the mask.

    Examples:
        >>> input_tensor = Tensor(np.arange(1 * 3 * 3 * 4).reshape((1, 3, 3, 4)), mindspore.float32)
        >>> maxpool_arg_op = P.MaxPoolWithArgmax(padding="VALID", ksize=2, strides=1)
        >>> output_tensor, argmax = maxpool_arg_op(input_tensor)
    """

    def __init__(self, ksize=1, strides=1, padding="valid"):
        super(MaxPoolWithArgmax, self).__init__(ksize, strides, padding)
        self.is_tbe = context.get_context("device_target") == "Ascend"
        self.is_gpu = context.get_context("device_target") == "GPU"

    def infer_shape(self, x_shape):
        out_shape = _Pool.infer_shape(self, x_shape)
        _, _, out_h, out_w = out_shape
        _, kernel_h, kernel_w, _ = self.ksize

        argmax_shape = []
        if self.is_tbe:
            for i in range(4):
                if i == 2:
                    dim = kernel_h * kernel_w
                    argmax_shape.append(dim)
                elif i == 3:
                    dim = math.ceil(out_h * out_w / 16) + 1
                    argmax_shape.append(dim)
                else:
                    argmax_shape.append(x_shape[i])
        else:
            argmax_shape = out_shape

        return out_shape, argmax_shape

    def infer_dtype(self, x_dtype):
        out_dtype = x_dtype
        validator.check_tensor_type_same({"x": x_dtype}, (mstype.float16, mstype.float32), self.name)
        argmax_dtype = mstype.uint16
        if self.is_gpu:
            argmax_dtype = mstype.int32
        return out_dtype, argmax_dtype


class AvgPool(_Pool):
    r"""
    Average pooling operation.

    Applies a 2D average pooling over an input Tensor which can be regarded as a composition of 2D input planes.
    Typically the input is of shape :math:`(N_{in}, C_{in}, H_{in}, W_{in})`, AvgPool2d outputs
    regional average in the :math:`(H_{in}, W_{in})`-dimension. Given kernel size
    :math:`ks = (h_{ker}, w_{ker})` and stride :math:`s = (s_0, s_1)`, the operation is as follows.

    .. math::
        \text{output}(N_i, C_j, h, w) = \frac{1}{h_{ker} * w_{ker}} \sum_{m=0}^{h_{ker}-1} \sum_{n=0}^{w_{ker}-1}
        \text{input}(N_i, C_j, s_0 \times h + m, s_1 \times w + n)

    Args:
        ksize (Union[int, tuple[int]]): The size of kernel used to take the average value,
            is an int number that represents height and width are both ksize, or a tuple
            of two int numbers that represent height and width respectively. Default: 1.
        strides (Union[int, tuple[int]]): The distance of kernel moving, an int number that represents
            the height and width of movement are both strides, or a tuple of two int numbers that
            represent height and width of movement respectively. Default: 1.
        padding (str): The optional value for pad mode, is "same" or "valid", not case sensitive.
            Default: "valid".

            - same: Adopts the way of completion. The height and width of the output will be the same as
              the input. The total number of padding will be calculated in horizontal and vertical
              directions and evenly distributed to top and bottom, left and right if possible.
              Otherwise, the last extra padding will be done from the bottom and the right side.

            - valid: Adopts the way of discarding. The possible largest height and width of output
              will be returned without padding. Extra pixels will be discarded.

    Inputs:
        - **input** (Tensor) - Tensor of shape :math:`(N, C_{in}, H_{in}, W_{in})`.

    Outputs:
        Tensor, with shape :math:`(N, C_{out}, H_{out}, W_{out})`.

    Examples:
        >>> import mindspore
        >>> import mindspore.nn as nn
        >>> import numpy as np
        >>> from mindspore import Tensor
        >>> from mindspore.ops import operations as P
        >>> class Net(nn.Cell):
        >>>     def __init__(self):
        >>>         super(Net, self).__init__()
        >>>         self.avgpool_op = P.AvgPool(padding="VALID", ksize=2, strides=1)
        >>>
        >>>     def construct(self, x):
        >>>         result = self.avgpool_op(x)
        >>>         return result
        >>>
        >>> input_x = Tensor(np.arange(1 * 3 * 3 * 4).reshape(1, 3, 3, 4), mindspore.float32)
        >>> net = Net()
        >>> result = net(input_x)
        [[[[ 2.5   3.5   4.5]
           [ 6.5   7.5   8.5]]
          [[ 14.5  15.5  16.5]
           [ 18.5  19.5  20.5]]
          [[ 26.5  27.5  28.5]
           [ 30.5  31.5  32.5]]]]
    """

    @prim_attr_register
    def __init__(self, ksize=1, strides=1, padding="valid"):
        if context.get_context("device_target") == "GPU":
            self.target = "GPU"
        elif context.get_context("enable_ge"):
            self.target = "GE"
        else:
            self.target = "OTHER"
        super(AvgPool, self).__init__(ksize, strides, padding)


class Conv2DBackpropInput(PrimitiveWithInfer):
    """
    Computes the gradients of convolution with respect to the input.

    Args:
        out_channel (int): The dimensionality of the output space.
        kernel_size (Union[int, tuple[int]]): The size of the convolution window.
        pad_mode (str): Modes to fill padding. It could be "valid", "same", or "pad". Default: "valid".
        pad (Union[int, tuple[int]]): The pad value to be filled. Default: 0. If `pad` is an integer, the paddings of
                    top, bottom, left and right are the same, equal to pad. If `pad` is a tuple of four integers, the
                    padding of top, bottom, left and right equal to pad[0], pad[1], pad[2], and pad[3] correspondingly.
        mode (int): Modes for different convolutions. 0 Math convolutiuon, 1 cross-correlation convolution ,
                       2 deconvolution, 3 depthwise convolution. Default: 1.
        stride (Union[int. tuple[int]]): The stride to be applied to the convolution filter. Default: 1.
        dilation (Union[int. tuple[int]]): Specifies the dilation rate to be used for the dilated convolution.
            Default: 1.
        group (int): Splits input into groups. Default: 1.

    Returns:
        Tensor, the gradients of convolution.

    Examples:
        >>> dout = Tensor(np.ones([10, 32, 30, 30]), mindspore.float32)
        >>> weight = Tensor(np.ones([32, 32, 3, 3]), mindspore.float32)
        >>> x = Tensor(np.ones([10, 32, 32, 32]))
        >>> conv2d_backprop_input = P.Conv2DBackpropInput(out_channel=32, kernel_size=3)
        >>> conv2d_backprop_input(dout, weight, F.shape(x))
    """

    @prim_attr_register
    def __init__(self,
                 out_channel,
                 kernel_size,
                 pad_mode="valid",
                 pad=0,
                 pad_list=None,
                 mode=1,
                 stride=1,
                 dilation=1,
                 group=1):
        """Initialize Conv2DBackpropInput"""
        self.init_prim_io_names(inputs=['out_backprop', 'filter', 'input_sizes'], outputs=['output'])
        self.out_channel = validator.check_positive_int(out_channel, 'out_channel', self.name)
        self.kernel_size = _check_positive_int_or_tuple('kernel_size', kernel_size, self.name)
        self.stride = _check_positive_int_or_tuple('stride', stride, self.name, allow_four=True, ret_four=False)
        self.add_prim_attr('stride', self.stride)
        self.dilation = _check_positive_int_or_tuple('dilation', dilation, self.name, allow_four=True, ret_four=True)
        self.add_prim_attr('dilation', self.dilation)

        validator.check_value_type('pad', pad, (int, tuple), self.name)
        if isinstance(pad, int):
            pad = (pad,) * 4
        else:
            validator.check_equal_int(len(pad), 4, 'pad size', self.name)
        self.padding = pad
        self.pad_mode = validator.check_string(pad_mode, ['valid', 'same', 'pad'], 'pad_mode', self.name)
        if pad_mode != 'pad' and pad != (0, 0, 0, 0):
            raise ValueError(f"For '{self.name}', padding must be zero when pad_mode is '{pad_mode}'.")
        if self.pad_mode == 'pad':
            for item in pad:
                validator.check_non_negative_int(item, 'pad item', self.name)

        pad_mode = pad_mode.upper()
        self.add_prim_attr('pad_mode', pad_mode)
        self.mode = validator.check_equal_int(mode, 1, 'mode', self.name)
        self.group = validator.check_positive_int(group, 'group', self.name)
        self.add_prim_attr('data_format', "NCHW")
        if pad_list:
            for x in pad_list:
                validator.check_non_negative_int(x, 'element of pad_list', self.name)
            self.pad_list = pad_list

    def __infer__(self, doutput, w, x_size):
        x_size_v = x_size['value']
        validator.check_value_type('x_size', x_size_v, [tuple], self.name)
        for i, dim_len in enumerate(x_size_v):
            validator.check_value_type("x_size[%d]" % i, dim_len, [int], self.name)
        args = {'doutput': doutput['dtype'], 'w': w['dtype']}
        valid_types = [mstype.int8, mstype.int32, mstype.float16, mstype.float32]
        validator.check_tensor_type_same(args, valid_types, self.name)

        # infer shape
        dout_shape = doutput['shape']
        kernel_h = self.kernel_size[0]
        kernel_w = self.kernel_size[1]
        stride_h = self.stride[0]
        stride_w = self.stride[1]
        dilation_h = self.dilation[2]
        dilation_w = self.dilation[3]
        # default pad mode is valid
        pad_list = (0, 0, 0, 0)
        if self.pad_list:
            pad_list = tuple(self.pad_list)
        elif self.pad_mode == "SAME":
            pad_needed_h = max(0, (dout_shape[2] - 1) * stride_h + dilation_h * (kernel_h - 1) + 1 - x_size_v[2])
            pad_top = math.floor(pad_needed_h / 2)
            pad_bottom = pad_needed_h - pad_top

            pad_needed_w = max(0, (dout_shape[3] - 1) * stride_w + dilation_w * (kernel_w - 1) + 1 - x_size_v[3])
            pad_left = math.floor(pad_needed_w / 2)
            pad_right = pad_needed_w - pad_left
            pad_list = (pad_top, pad_bottom, pad_left, pad_right)
        elif self.pad_mode == 'PAD':
            pad_list = self.padding
        self.add_prim_attr('pad_list', pad_list)
        out = {
            'value': None,
            'shape': x_size_v,
            'dtype': doutput['dtype'],
        }
        return out


class BiasAdd(PrimitiveWithInfer):
    r"""
    Returns sum of input and bias tensor.

    Adds the 1-D bias tensor to the input tensor, and broadcasts the shape on all axis
    except for the channel axis.

    Inputs:
        - **input_x** (Tensor) - The input tensor. The shape can be 2-4 dimensions.
        - **bias** (Tensor) - The bias tensor, with shape :math:`(C)`.
          The shape of `bias` must be the same as `input_x` in the second dimension.

    Outputs:
        Tensor, with the same shape and type as `input_x`.

    Examples:
        >>> input_x = Tensor(np.arange(6).reshape((2, 3)), mindspore.float32)
        >>> bias = Tensor(np.random.random(3).reshape((3,)), mindspore.float32)
        >>> bias_add = P.BiasAdd()
        >>> bias_add(input_x, bias)
    """

    @prim_attr_register
    def __init__(self):
        self.init_prim_io_names(inputs=['x', 'b'], outputs=['output'])
        self.add_prim_attr('data_format', 'NCHW')

    def infer_shape(self, x_shape, b_shape):
        validator.check_int(len(x_shape), 2, Rel.GE, "x rank", self.name)
        validator.check_equal_int(len(b_shape), 1, "bias rank", self.name)
        validator.check("b_shape[0]", b_shape[0], "x_shape[1]", x_shape[1], Rel.EQ, self.name)
        return x_shape

    def infer_dtype(self, x_type, b_type):
        args = {"input_x": x_type, "bias": b_type}
        validator.check_tensor_type_same(args, mstype.number_type, self.name)
        return x_type


class TopK(PrimitiveWithInfer):
    """
    Finds values and indices of the `k` largest entries along the last dimension.

    Args:
        sorted (bool): If true, the obtained elements will
            be sorted by the values in descending order. Default: False.

    Inputs:
        - **input_x** (Tensor) - Input to be computed, data type must be float16, float32 or int32.
        - **k** (int) - The number of top elements to be computed along the last dimension, constant input is needed.

    Outputs:
        Tuple of 2 tensors, the values and the indices.

        - **values** (Tensor) - The `k` largest elements in each slice of the last dimensional.
        - **indices** (Tensor) - The indices of values within the last dimension of input.

    Examples:
        >>> topk = P.TopK(sorted=True)
        >>> input_x = Tensor([1, 2, 3, 4, 5], mindspore.float16)
        >>> k = 3
        >>> values, indices = topk(input_x, k)
        >>> assert values == Tensor(np.array([5, 4, 3]), mstype.float16)
        >>> assert indices == Tensor(np.array([4, 3, 2]), mstype.int32)
    """

    @prim_attr_register
    def __init__(self, sorted=False):
        validator.check_value_type("sorted", sorted, [bool], self.name)
        self.init_prim_io_names(inputs=['input', 'k'],
                                outputs=['values', 'indices'])

    def __infer__(self, input_x, k):
        x_dtype = input_x['dtype']
        valid_types = (mstype.int32, mstype.float16, mstype.float32)
        validator.check_tensor_type_same({'x': x_dtype}, valid_types, self.name)
        k_v = k['value']
        validator.check_value_type('k', k_v, (int,), self.name)
        x_shape = list(input_x['shape'])
        ndim = len(x_shape) - 1
        x_shape[ndim] = k_v
        return {'shape': (x_shape, x_shape),
                'dtype': (x_dtype, mstype.int32),
                'value': None}


class SoftmaxCrossEntropyWithLogits(PrimitiveWithInfer):
    r"""
    Gets the softmax cross-entropy value between logits and labels with one-hot encoding.

    Note:
        Sets input logits as `X`, input label as `Y`, output as `loss`. Then,

        .. math::
            p_{ij} = softmax(X_{ij}) = \frac{exp(x_i)}{\sum_{j = 0}^{N-1}\exp(x_j)}

        .. math::
            loss_{ij} = -\sum_j{Y_{ij} * ln(p_{ij})}

    Inputs:
        - **logits** (Tensor) - Input logits, with shape :math:`(N, C)`. Data type must be float16 or float32.
        - **labels** (Tensor) - Ground truth labels, with shape :math:`(N, C)`, has the same data type with `logits`.

    Outputs:
        Tuple of 2 tensors, the `loss` shape is `(N,)`, and the `dlogits` with the same shape as `logits`.

    Examples:
        >>> logits = Tensor([[2, 4, 1, 4, 5], [2, 1, 2, 4, 3]], mindspore.float32)
        >>> labels = Tensor([[0, 0, 0, 0, 1], [0, 0, 0, 1, 0]], mindspore.float32)
        >>> softmax_cross = P.SoftmaxCrossEntropyWithLogits()
        >>> loss, backprop = softmax_cross(logits, labels)
        ([0.5899297, 0.52374405], [[0.02760027, 0.20393994, 0.01015357, 0.20393994, -0.44563377],
        [0.08015892, 0.02948882, 0.08015892, -0.4077012, 0.21789455]])
    """

    @prim_attr_register
    def __init__(self):
        pass

    def infer_shape(self, logits_shape, labels_shape):
        validator.check("logits_shape", logits_shape, "labels_shape", labels_shape, Rel.EQ, self.name)
        loss_shape = [logits_shape[0]]
        dlogits_shape = logits_shape
        return (loss_shape, dlogits_shape)

    def infer_dtype(self, logits_type, labels_type):
        args = {"logits": logits_type, "labels": labels_type}
        validator.check_tensor_type_same(args, (mstype.float16, mstype.float32), self.name)
        return (logits_type, logits_type)


class SparseSoftmaxCrossEntropyWithLogits(PrimitiveWithInfer):
    r"""
    Computes the softmax cross-entropy value between logits and sparse encoding labels.

    Note:
        Sets input logits as `X`, input label as `Y`, output as `loss`. Then,

        .. math::
            p_{ij} = softmax(X_{ij}) = \frac{exp(x_i)}{\sum_{j = 0}^{N-1}\exp(x_j)}

        .. math::
            loss_{ij} = \begin{cases} -ln(p_{ij}), &j = y_i \cr -ln(1 - p_{ij}), & j \neq y_i \end{cases}

        .. math::
            loss = \sum_{ij} loss_{ij}

    Args:
        is_grad (bool): If true, this operation returns the computed gradient. Default: False.

    Inputs:
        - **logits** (Tensor) - Input logits, with shape :math:`(N, C)`. Data type must be float16 or float32.
        - **labels** (Tensor) - Ground truth labels, with shape :math:`(N)`.
          Data type must be int32 or int64.

    Outputs:
        Tensor, if `is_grad` is False, the output tensor is the value of loss which is a scalar tensor;
        if `is_grad` is True, the output tensor is the gradient of input with the same shape as `logits`.

    Examples:
        Please refer to the usage in nn.SoftmaxCrossEntropyWithLogits source code.
    """

    @prim_attr_register
    def __init__(self, is_grad=False):
        validator.check_value_type('is_grad', is_grad, [bool], self.name)
        self.init_prim_io_names(inputs=['features', 'labels'], outputs=['output'])
        self.is_grad = is_grad
        self.add_prim_attr('sens', 1.0)

    def infer_shape(self, logits_shape, labels_shape):
        validator.check("logits_shape[0]", logits_shape[0], "labels_shape[0]", labels_shape[0], Rel.EQ, self.name)
        loss_shape = []
        if self.is_grad:
            return logits_shape
        return loss_shape

    def infer_dtype(self, logits_type, labels_type):
        validator.check_tensor_type_same({"logits": logits_type}, (mstype.float16, mstype.float32), self.name)
        validator.check_tensor_type_same({"labels": labels_type}, (mstype.int32, mstype.int64), self.name)
        return logits_type


class ApplyMomentum(PrimitiveWithInfer):
    """
    Optimizer that implements the Momentum algorithm.

    Refer to the paper `On the importance of initialization and momentum in deep
    learning <https://dl.acm.org/doi/10.5555/3042817.3043064>`_  for more details.

    Inputs of `variable`, `accumulation` and `gradient` comply with the implicit type conversion rules
    to make the data types consistent.
    If they have different data types, lower priority data type will be converted to
    relatively highest priority data type.
    Data type conversion of Parameter is not supported. RuntimeError exception will be thrown.

    Args:
        use_locking (bool): Whether to enable a lock to protect the variable and accumlation tensors
                            from being updated. Default: False.
        use_nesterov (bool): Enable Nesterov momentum. Default: False.
        gradient_scale (float): The scale of the gradient. Default: 1.0.

    Inputs:
        - **variable** (Parameter) - Weights to be updated. data type must be float.
        - **accumulation** (Parameter) - Accumulated gradient value by moment weight.
          Has the same data type with `variable`.
        - **learning_rate** (Union[Number, Tensor]) - The learning rate value, must be a float number or
          a scalar tensor with float data type.
        - **gradient** (Tensor) - Gradient, has the same data type as `variable`.
        - **momentum** (Union[Number, Tensor]) - Momentum, must be a float number or
          a scalar tensor with float data type.

    Outputs:
        Tensor, parameters to be updated.

    Examples:
        Please refer to the usage in nn.ApplyMomentum.
    """
    __mindspore_signature__ = (
        sig.make_sig('variable', sig.sig_rw.RW_WRITE, dtype=sig.sig_dtype.T),
        sig.make_sig('accumulation', sig.sig_rw.RW_WRITE, dtype=sig.sig_dtype.T),
        sig.make_sig('learning_rate', dtype=sig.sig_dtype.T1),
        sig.make_sig('gradient', dtype=sig.sig_dtype.T),
        sig.make_sig('momentum', dtype=sig.sig_dtype.T2),
    )

    @prim_attr_register
    def __init__(self, use_nesterov=False, use_locking=False, gradient_scale=1.0):
        self.init_prim_io_names(inputs=['variable', 'accumulation', 'learning_rate', 'gradient', 'momentum'],
                                outputs=['output'])
        self.is_tbe = context.get_context("device_target") == "Ascend"
        self.is_ge = context.get_context("enable_ge")

    def infer_shape(self, v_shape, a_shape, l_shape, g_shape, m_shape):
        if not self.is_ge and self.is_tbe:
            return v_shape, v_shape
        return v_shape

    def infer_dtype(self, v_dtype, a_dtype, l_dtype, g_dtype, m_dtype):
        valid_types = [mstype.float16, mstype.float32, mstype.float64]
        if v_dtype != mstype.type_refkey and a_dtype != mstype.type_refkey:
            validator.check_tensor_type_same({"v": v_dtype}, valid_types, self.name)
            validator.check_tensor_type_same({"a": a_dtype}, valid_types, self.name)
        validator.check_scalar_or_tensor_type_same({"l_dtype": l_dtype}, valid_types, self.name)
        validator.check_scalar_or_tensor_type_same({"g_dtype": g_dtype}, valid_types, self.name)
        validator.check_scalar_or_tensor_type_same({"m_dtype": m_dtype}, valid_types, self.name)
        if not self.is_ge and self.is_tbe:
            return g_dtype, g_dtype
        return g_dtype


class SmoothL1Loss(PrimitiveWithInfer):
    r"""
    Computes smooth L1 loss, a robust L1 loss.

    SmoothL1Loss is a Loss similar to MSELoss but less sensitive to outliers as described in the
    `Fast R-CNN <https://arxiv.org/abs/1504.08083>`_ by Ross Girshick.

    Note:
        Sets input prediction as `X`, input target as `Y`, output as `loss`. Then,

        .. math::
            \text{SmoothL1Loss} = \begin{cases} \frac{0.5 x^{2}}{\text{beta}}, &if \left |x \right | < \text{beta} \cr
            \left |x \right|-0.5 \text{beta}, &\text{otherwise}\end{cases}

    Args:
        beta (float): A parameter used to control the point where the function will change from
            quadratic to linear. Default: 1.0.

    Inputs:
        - **prediction** (Tensor) - Predict data. Data type must be float16 or float32.
        - **target** (Tensor) - Ground truth data, with the same type and shape as `prediction`.

    Outputs:
        Tensor, with the same type and shape as `prediction`.

    Examples:
        >>> loss = P.SmoothL1Loss()
        >>> input_data = Tensor(np.array([1, 2, 3]), mindspore.float32)
        >>> target_data = Tensor(np.array([1, 2, 2]), mindspore.float32)
        >>> loss(input_data, target_data)
        [0, 0, 0.5]
    """

    @prim_attr_register
    def __init__(self, beta=1.0):
        validator.check_value_type('beta', beta, [float], self.name)
        validator.check('beta', beta, '', 0, Rel.GT, self.name)
        self.init_prim_io_names(inputs=['prediction', 'target'], outputs=['output'])
        self.add_prim_attr('sigma', beta)

    def infer_shape(self, prediction, target):
        validator.check('prediction shape', prediction, 'target shape', target, Rel.EQ, self.name)
        return prediction

    def infer_dtype(self, prediction, target):
        args = {"prediction": prediction, "target": target}
        validator.check_tensor_type_same(args, (mstype.float16, mstype.float32), self.name)
        return prediction


class L2Loss(PrimitiveWithInfer):
    """
    Calculates half of the L2 norm of a tensor without using the `sqrt`.

    Set `input_x` as x and output as loss.

    .. math::
        loss = sum(x ** 2) / nelement(x)

    :math:`nelement(x)` represents the number of `input_x`.

    Inputs:
        - **input_x** (Tensor) - A input Tensor. Data type must be float16 or float32.

    Outputs:
        Tensor, has the same dtype as `input_x`. The output tensor is the value of loss which is a scalar tensor.

    Examples
        >>> input_x = Tensor(np.array([1, 2, 3]), mindspore.float16)
        >>> l2_loss = P.L2Loss()
        >>> l2_loss(input_x)
        7.0
    """

    @prim_attr_register
    def __init__(self):
        """Initialize L2Loss"""

    def infer_shape(self, input_x):
        loss_shape = []
        return loss_shape

    def infer_dtype(self, x_type):
        validator.check_subclass("x_type", x_type, mstype.tensor, self.name)
        valid_types = [mstype.float16, mstype.float32]
        validator.check_tensor_type_same({'x_type': x_type}, valid_types, self.name)
        return x_type


class DataFormatDimMap(PrimitiveWithInfer):
    """
    Returns the dimension index in the destination data format given in the source data format.

    Args:
        src_format (string): An optional value for source data format. Default: 'NHWC'.
        dst_format (string): An optional value for destination data format. Default: 'NCHW'.

    Inputs:
        - **input_x** (Tensor) - A Tensor with each element as a dimension index in source data format.
          The suggested values is in the range [-4, 4). It's type is int32.

    Outputs:
        Tensor, has the same type as the `input_x`.

    Examples:
        >>> x = Tensor([0, 1, 2, 3], mindspore.int32)
        >>> dfdm = P.DataFormatDimMap()
        >>> dfdm(x)
        [0 3 1 2]
    """

    @prim_attr_register
    def __init__(self, src_format='NHWC', dst_format='NCHW'):
        valid_values = ['NHWC', 'NCHW']
        self.src_format = validator.check_string(src_format, valid_values, "src_format", self.name)
        self.dst_format = validator.check_string(dst_format, valid_values, "dst_format", self.name)
        self.init_prim_io_names(inputs=['input_x'], outputs=['output'])

    def infer_shape(self, x_shape):
        return x_shape

    def infer_dtype(self, x_type):
        validator.check_subclass("x", x_type, mstype.tensor, self.name)
        valid_types = [mstype.int32]
        validator.check_tensor_type_same({"x": x_type}, valid_types, self.name)
        return x_type


class RNNTLoss(PrimitiveWithInfer):
    """
    Computes the RNNTLoss and its gradient with respect to the softmax outputs.

    Args:
        blank_label (int): blank label. Default: 0.

    Inputs:
        - **acts** (Tensor) - Tensor of shape :math:`(B, T, U, V)`. Data type must be float16 or float32.
        - **labels** (Tensor[int32]) - Tensor of shape :math:`(B, U-1)`.
        - **input_lengths** (Tensor[int32]) - Tensor of shape :math:`(B,)`.
        - **label_lengths** (Tensor[int32]) - Tensor of shape :math:`(B,)`.

    Outputs:
        - **costs** (Tensor[int32]) - Tensor of shape :math:`(B,)`.
        - **grads** (Tensor[int32]) - Has the same shape as `acts`.

    Examples:
        >>> B, T, U, V = 1, 2, 3, 5
        >>> acts = np.random.random((B, T, U, V)).astype(np.float32)
        >>> labels = np.array([[1, 2]]).astype(np.int32)
        >>> input_length = np.array([T] * B).astype(np.int32)
        >>> label_length = np.array([len(l) for l in labels]).astype(np.int32)
        >>> rnnt_loss = P.RNNTLoss(blank_label=blank)
        >>> costs, grads = rnnt_loss(Tensor(acts), Tensor(labels), Tensor(input_length), Tensor(label_length))
    """

    @prim_attr_register
    def __init__(self, blank_label=0):
        validator.check_value_type('blank_label', blank_label, [int], self.name)
        self.init_prim_io_names(inputs=['acts', 'labels', 'input_length', 'label_length'],
                                outputs=['costs', 'grads'])

    def infer_shape(self, acts_shape, labels_shape, input_length_shape, label_length_shape):
        validator.check_equal_int(len(acts_shape), 4, 'acts_rank', self.name)
        validator.check_equal_int(len(labels_shape), 2, 'labels_rank', self.name)
        validator.check_equal_int(len(input_length_shape), 1, 'input_length_rank', self.name)
        validator.check_equal_int(len(label_length_shape), 1, 'label_length_rank', self.name)
        validator.check('labels shape[0]', labels_shape[0], 'acts shape[0]', acts_shape[0], Rel.EQ, self.name)
        validator.check('labels shape[1]', labels_shape[1], 'acts shape[2]-1', acts_shape[2]-1, Rel.EQ, self.name)
        validator.check('input_length size', input_length_shape[0], 'acts shape[0]', acts_shape[0], Rel.EQ, self.name)
        validator.check('label_length size', label_length_shape[0], 'acts shape[0]', acts_shape[0], Rel.EQ, self.name)
        costs_shape = (acts_shape[0],)
        return (costs_shape, acts_shape)

    def infer_dtype(self, acts_type, labels_type, input_length_type, label_length_type):
        validator.check_subclass("acts_type", acts_type, mstype.tensor, self.name)
        validator.check_subclass("labels_type", labels_type, mstype.tensor, self.name)
        validator.check_subclass("input_length_type", input_length_type, mstype.tensor, self.name)
        validator.check_subclass("label_length_type", label_length_type, mstype.tensor, self.name)
        validator.check_tensor_type_same({"acts_type": acts_type}, [mstype.float32, mstype.float16], self.name)
        validator.check_tensor_type_same({"labels_type": labels_type}, [mstype.int32], self.name)
        validator.check_tensor_type_same({"input_length_type": input_length_type}, [mstype.int32], self.name)
        validator.check_tensor_type_same({"label_length_type": label_length_type}, [mstype.int32], self.name)
        return (acts_type, acts_type)


class SGD(PrimitiveWithInfer):
    """
    Computes stochastic gradient descent (optionally with momentum).

    Nesterov momentum is based on the formula from On the importance of
    initialization and momentum in deep learning.

    Note:
        For details, please refer to `nn.SGD` source code.

    Args:
        dampening (float): The dampening for momentum. Default: 0.0.
        weight_decay (float): Weight decay (L2 penalty). Default: 0.0.
        nesterov (bool): Enable Nesterov momentum. Default: False.

    Inputs:
        - **parameters** (Tensor) - Parameters to be updated. With float16 or float32 data type.
        - **gradient** (Tensor) - Gradient, with float16 or float32 data type.
        - **learning_rate** (Tensor) - Learning rate, a scalar tensor with float16 or float32 data type.
          e.g. Tensor(0.1, mindspore.float32)
        - **accum** (Tensor) - Accum(velocity) to be updated. With float16 or float32 data type.
        - **momentum** (Tensor) - Momentum, a scalar tensor with float16 or float32 data type.
          e.g. Tensor(0.1, mindspore.float32).
        - **stat** (Tensor) - States to be updated with the same shape as gradient, with float16 or float32 data type.

    Outputs:
        Tensor, parameters to be updated.

    Examples:
        >>> sgd = P.SGD()
        >>> parameters = Tensor(np.array([2, -0.5, 1.7, 4]), mindspore.float32)
        >>> gradient = Tensor(np.array([1, -1, 0.5, 2]), mindspore.float32)
        >>> learning_rate = Tensor(0.01, mindspore.float32)
        >>> accum = Tensor(np.array([0.1, 0.3, -0.2, -0.1]), mindspore.float32)
        >>> momentum = Tensor(0.1, mindspore.float32)
        >>> stat = Tensor(np.array([1.5, -0.3, 0.2, -0.7]), mindspore.float32)
        >>> result = sgd(parameters, gradient, learning_rate, accum, momentum, stat)
    """

    @prim_attr_register
    def __init__(self, dampening=0.0, weight_decay=0.0, nesterov=False):
        validator.check_value_type("nesterov", nesterov, [bool], self.name)
        if nesterov and dampening != 0:
            raise ValueError(f"Nesterov need zero dampening!")
        self.init_prim_io_names(inputs=['parameters', 'gradient', 'learning_rate', 'accum', 'momentum', 'stat'],
                                outputs=['output'])

    def infer_shape(self, parameters_shape, gradient_shape, learning_rate_shape,
                    accum_shape, momentum_shape, stat_shape):
        validator.check_positive_int(len(parameters_shape), "parameters rank", self.name)
        validator.check_int(len(gradient_shape), 0, Rel.GE, f'gradient rank', self.name)
        validator.check_int(len(learning_rate_shape), 0, Rel.GE, f'learning rate rank', self.name)
        validator.check_positive_int(len(accum_shape), "accumulation rank", self.name)
        validator.check_int(len(momentum_shape), 0, Rel.GE, f'momentum rank', self.name)
        validator.check_int(len(stat_shape), 0, Rel.GE, f'stat rank', self.name)
        validator.check("gradient shape", gradient_shape, "stat shape", stat_shape, Rel.EQ, self.name)
        return parameters_shape

    def infer_dtype(self, parameters_dtype, gradient_dtype, learning_rate_dtype,
                    accum_dtype, momentum_dtype, stat_dtype):
        valid_types = [mstype.float16, mstype.float32]
        validator.check_tensor_type_same({"parameters": parameters_dtype}, valid_types, self.name)
        validator.check_tensor_type_same({"gradient": gradient_dtype}, valid_types, self.name)
        validator.check_tensor_type_same({"learning_rate": learning_rate_dtype}, valid_types, self.name)
        validator.check_tensor_type_same({"accum": accum_dtype}, valid_types, self.name)
        validator.check_tensor_type_same({"momentum": momentum_dtype}, valid_types, self.name)
        validator.check_tensor_type_same({"stat": stat_dtype}, valid_types, self.name)
        return parameters_dtype


class ApplyRMSProp(PrimitiveWithInfer):
    """
    Optimizer that implements the Root Mean Square prop(RMSProp) algorithm.
    Please refer to the usage in source code of `nn.RMSProp`.

    Note:
        Update `var` according to the RMSProp algorithm.

        ..  math::
            s_{t} = \\rho s_{t-1} + (1 - \\rho)(\\nabla Q_{i}(w))^2

        ..  math::
            m_{t} = \\beta m_{t-1} + \\frac{\\eta} {\\sqrt{s_{t} + \\epsilon}} \\nabla Q_{i}(w)

        ..  math::
            w = w - m_{t}

        where :math:`w` represents `var`, which will be updated.
        :math:`s_{t}` represents `mean_square`, :math:`s_{t-1}` is the last momentent of :math:`s_{t}`,
        :math:`m_{t}` represents `moment`, :math:`m_{t-1}` is the last momentent of :math:`m_{t}`.
        :math:`\\rho` represents `decay`. :math:`\\beta` is the momentum term, represents `momentum`.
        :math:`\\epsilon` is a smoothing term to avoid division by zero, represents `epsilon`.
        :math:`\\eta` represents `learning_rate`. :math:`\\nabla Q_{i}(w)` represents `grad`.

    Args:
        use_locking (bool): Whether to enable a lock to protect the variable and accumlation tensors
                            from being updated. Default: False.

    Inputs:
        - **var** (Tensor) - Weights to be update.
        - **mean_square** (Tensor) - Mean square gradients, must have the same type as `var`.
        - **moment** (Tensor) - Delta of `var`, must have the same type as `var`.
        - **learning_rate** (Union[Number, Tensor]) - Learning rate. Must be a float number or
          a scalar tensor with float16 or float32 data type.
        - **grad** (Tensor) - Gradient, must have the same type as `var`.
        - **decay** (float) - Decay rate. Only constant value is allowed.
        - **momentum** (float) - Momentum. Only constant value is allowed.
        - **epsilon** (float) - Ridge term. Only constant value is allowed.

    Outputs:
        Tensor, parameters to be update.

    Examples:
        >>> apply_rms = P.ApplyRMSProp()
        >>> input_x = Tensor(1., mindspore.float32)
        >>> mean_square = Tensor(2., mindspore.float32)
        >>> moment = Tensor(1., mindspore.float32)
        >>> grad = Tensor(2., mindspore.float32 )
        >>> learning_rate = Tensor(0.9, mindspore.float32)
        >>> decay = 0.0
        >>> momentum = 1e-10
        >>> epsilon = 0.001
        >>> result = apply_rms(input_x, mean_square, moment, learning_rate, grad, decay, momentum, epsilon)
        (-2.9977674, 0.80999994, 1.9987665)
    """

    @prim_attr_register
    def __init__(self, use_locking=False):
        self.use_locking = validator.check_value_type("use_locking", use_locking, [bool], self.name)
        self.init_prim_io_names(inputs=['var', 'mean_square', 'moment', 'learning_rate', 'grad',
                                        'rho', 'momentum', 'epsilon'], outputs=['output'])
        self.is_ge = context.get_context("enable_ge")
        self.is_d = context.get_context("device_target") == "Ascend"

    def infer_shape(self, var_shape, mean_square_shape, moment_shape, learning_rate_shape, grad_shape, decay_shape,
                    momentum_shape, epsilon_shape):
        validator.check("var_shape", var_shape, "mean_square_shape", mean_square_shape, Rel.EQ, self.name)
        validator.check("var_shape", var_shape, "moment_shape", moment_shape, Rel.EQ, self.name)
        validator.check("var_shape", var_shape, "grad_shape", grad_shape, Rel.EQ, self.name)
        if not self.is_ge and self.is_d:
            return var_shape, var_shape, var_shape
        return var_shape

    def infer_dtype(self, var_dtype, mean_square_dtype, moment_dtype, learning_rate_dtype, grad_dtype, decay_dtype,
                    momentum_dtype, epsilon_dtype):
        args = {"var": var_dtype, "mean_square": mean_square_dtype, "moment": moment_dtype, "grad": grad_dtype}
        validator.check_tensor_type_same(args, mstype.number_type, self.name)

        valid_types = [mstype.float16, mstype.float32]
        args_decay = {"decay": decay_dtype, 'momentum': momentum_dtype, "epsilon": epsilon_dtype}
        validator.check_type_same(args_decay, valid_types, self.name)
        args_lr = {"learning_rate": learning_rate_dtype, "decay": decay_dtype}
        validator.check_scalar_or_tensor_type_same(args_lr, valid_types, self.name, allow_mix=True)
        if not self.is_ge and self.is_d:
            return var_dtype, var_dtype, var_dtype
        return var_dtype

    def infer_value(self, var, mean_square, moment, learning_rate, grad, decay, momentum, epsilon):
        if decay is None or momentum is None or epsilon is None:
            raise ValueError(f"For {self.name}, decay, momentum, epsilon must be const.")


class ApplyCenteredRMSProp(PrimitiveWithInfer):
    """
    Optimizer that implements the centered RMSProp algorithm.
    Please refer to the usage in source code of `nn.RMSProp`.

    Note:
        Update `var` according to the centered RMSProp algorithm.

        ..  math::
            g_{t} = \\rho g_{t-1} + (1 - \\rho)\\nabla Q_{i}(w)

        ..  math::
            s_{t} = \\rho s_{t-1} + (1 - \\rho)(\\nabla Q_{i}(w))^2

        ..  math::
            m_{t} = \\beta m_{t-1} + \\frac{\\eta} {\\sqrt{s_{t} - g_{t}^2 + \\epsilon}} \\nabla Q_{i}(w)

        ..  math::
            w = w - m_{t}

        where :math:`w` represents `var`, which will be updated.
        :math:`g_{t}` represents `mean_gradient`, :math:`g_{t-1}` is the last momentent of :math:`g_{t}`.
        :math:`s_{t}` represents `mean_square`, :math:`s_{t-1}` is the last momentent of :math:`s_{t}`,
        :math:`m_{t}` represents `moment`, :math:`m_{t-1}` is the last momentent of :math:`m_{t}`.
        :math:`\\rho` represents `decay`. :math:`\\beta` is the momentum term, represents `momentum`.
        :math:`\\epsilon` is a smoothing term to avoid division by zero, represents `epsilon`.
        :math:`\\eta` represents `learning_rate`. :math:`\\nabla Q_{i}(w)` represents `grad`.

    Args:
        use_locking (bool): Whether to enable a lock to protect the variable and accumlation tensors
                            from being updated. Default: False.

    Inputs:
        - **var** (Tensor) - Weights to be update.
        - **mean_gradient** (Tensor) - Mean gradients, must have the same type as `var`.
        - **mean_square** (Tensor) - Mean square gradients, must have the same type as `var`.
        - **moment** (Tensor) - Delta of `var`, must have the same type as `var`.
        - **grad** (Tensor) - Gradient, must have the same type as `var`.
        - **learning_rate** (Union[Number, Tensor]) - Learning rate. Must be a float number or
          a scalar tensor with float16 or float32 data type.
        - **decay** (float) - Decay rate.
        - **momentum** (float) - Momentum.
        - **epsilon** (float) - Ridge term.

    Outputs:
        Tensor, parameters to be update.

    Examples:
        >>> centered_rms_prop = P.ApplyCenteredRMSProp()
        >>> input_x = Tensor(np.arange(-6, 6).astype(np.float32).reshape(2, 3, 2), mindspore.float32)
        >>> mean_grad = Tensor(np.arange(12).astype(np.float32).reshape(2, 3, 2), mindspore.float32)
        >>> mean_square = Tensor(np.arange(-8, 4).astype(np.float32).reshape(2, 3, 2), mindspore.float32)
        >>> moment = Tensor(np.arange(12).astype(np.float32).reshape(2, 3, 2), mindspore.float32)
        >>> grad = Tensor(np.arange(12).astype(np.float32).reshape(2, 3, 2), mindspore.float32)
        >>> learning_rate = Tensor(0.9, mindspore.float32)
        >>> decay = 0.0
        >>> momentum = 1e-10
        >>> epsilon = 0.05
        >>> result = centered_rms_prop(input_x, mean_grad, mean_square, moment, grad,
        >>>                            learning_rate, decay, momentum, epsilon)
        [[[ -6.        -9.024922]
          [-12.049845 -15.074766]
          [-18.09969  -21.124613]]
         [[-24.149532 -27.174456]
          [-30.199379 -33.2243  ]
          [-36.249226 -39.274143]]]
    """

    @prim_attr_register
    def __init__(self, use_locking=False):
        self.use_locking = validator.check_value_type("use_locking", use_locking, [bool], self.name)
        self.is_ascend = context.get_context("device_target") == "Ascend"

    def infer_shape(self, var_shape, mean_gradient_shape, mean_square_shape, moment_shape, grad_shape,
                    learning_rate_shape, decay_shape, momentum_shape, epsilon_shape):
        validator.check("var_shape", var_shape, "mean_gradient_shape", mean_gradient_shape, Rel.EQ, self.name)
        validator.check("var_shape", var_shape, "mean_square_shape", mean_square_shape, Rel.EQ, self.name)
        validator.check("var_shape", var_shape, "moment_shape", moment_shape, Rel.EQ, self.name)
        validator.check("var_shape", var_shape, "grad_shape", grad_shape, Rel.EQ, self.name)
        if self.is_ascend:
            return var_shape, mean_gradient_shape, mean_square_shape, moment_shape
        return var_shape

    def infer_dtype(self, var_dtype, mean_gradient_dtype, mean_square_dtype, moment_dtype, grad_dtype,
                    learning_rate_dtype, rho_dtype, momentum_dtype, epsilon_dtype):
        args = {"var": var_dtype, "mean_gradient": mean_gradient_dtype,
                "mean_square": mean_square_dtype, "moment": moment_dtype, "grad": grad_dtype}
        validator.check_tensor_type_same(args, mstype.number_type, self.name)

        valid_types = [mstype.float16, mstype.float32]
        args_rho = {"rho": rho_dtype, 'momentum': momentum_dtype, "epsilon": epsilon_dtype}
        validator.check_type_same(args_rho, valid_types, self.name)
        args_lr = {"learning_rate": learning_rate_dtype, "rho": rho_dtype}
        validator.check_scalar_or_tensor_type_same(args_lr, valid_types, self.name, allow_mix=True)
        if self.is_ascend:
            return var_dtype, mean_gradient_dtype, mean_square_dtype, moment_dtype
        return var_dtype


class LayerNorm(Primitive):
    r"""
    Applies the Layer Normalization to the input tensor.

    This operator will normalize the input tensor on given axis. LayerNorm is described in the paper
    `Layer Normalization <https://arxiv.org/abs/1607.06450>`_.

    .. math::
        y = \frac{x - mean}{\sqrt{variance + \epsilon}} * \gamma + \beta

    where :math:`\gamma` is scale, :math:`\beta` is bias, :math:`\epsilon` is epsilon.

    Args:
        begin_norm_axis (int): The begin axis of the `input_x` to apply LayerNorm,
            the value must be in [-1, rank(input)). Default: 1.
        begin_params_axis (int): The begin axis of the parameter input (`gamma`, `beta`) to
            apply LayerNorm, the value must be in [-1, rank(input)). Default: 1.
        epsilon (float): A value added to the denominator for numerical stability. Default: 1e-7.

    Inputs:
        - **input_x** (Tensor) - Tensor of shape :math:`(N, \ldots)`.
          The input of LayerNorm.
        - **gamma** (Tensor) - Tensor of shape :math:`(P_0, \ldots, P_\text{begin_params_axis})`.
          The learnable parameter `gamma` as the scale on norm.
        - **beta** (Tensor) - Tensor of shape :math:`(P_0, \ldots, P_\text{begin_params_axis})`.
          The learnable parameter `beta` as the scale on norm.

    Outputs:
        tuple[Tensor], tuple of 3 tensors, the normalized input and the updated parameters.

        - **output_x** (Tensor) - The normalized input, has the same type and shape as the `input_x`.
          The shape is :math:`(N, C)`.
        - **mean** (Tensor) - Tensor of shape :math:`(C,)`.
        - **variance** (Tensor) - Tensor of shape :math:`(C,)`.

    Examples:
        >>> input_x = Tensor(np.array([[1, 2, 3], [1, 2, 3]]), mindspore.float32)
        >>> gamma = Tensor(np.ones([3]), mindspore.float32)
        >>> beta = Tensor(np.ones([3]), mindspore.float32)
        >>> layer_norm = P.LayerNorm()
        >>> output = layer_norm(input_x, gamma, beta)
        ([[-0.22474492, 1., 2.2247488], [-0.22474492, 1., 2.2247488]],
         [[2.], [2.]], [[0.6666667], [0.6666667]])
    """

    @prim_attr_register
    def __init__(self, begin_norm_axis=1, begin_params_axis=1, epsilon=1e-7):
        validator.check_value_type('begin_norm_axis', begin_norm_axis, [int], self.name)
        validator.check_value_type('begin_params_axis', begin_params_axis, [int], self.name)
        validator.check_value_type('epsilon', epsilon, [float], self.name)


class L2Normalize(PrimitiveWithInfer):
    r"""
    L2 normalization Operator.

    This operator will normalize the input using the given axis. The function is shown as follows:

    .. math::
        \text{output} = \frac{x}{\sqrt{\text{max}(\text{sum} (\text{input_x}^2), \epsilon)}},

    where :math:`\epsilon` is epsilon.

    Args:
        axis (int): The starting axis for the input to apply the L2 normalization. Default: 0.
        epsilon (float): A small value added for numerical stability. Default: 1e-4.

    Inputs:
        - **input_x** (Tensor) - Input to compute the normalization. Data type must be float16 or float32.

    Outputs:
        Tensor, with the same type and shape as the input.

    Examples:
        >>> l2_normalize = P.L2Normalize()
        >>> input_x = Tensor(np.random.randint(-256, 256, (2, 3, 4)), mindspore.float32)
        >>> result = l2_normalize(input_x)
        [[[-0.47247353   -0.30934513   -0.4991462   0.8185567 ]
          [-0.08070751   -0.9961299    -0.5741758   0.09262337]
          [-0.9916556    -0.3049123     0.5730487  -0.40579924]
         [[-0.88134485    0.9509498    -0.86651784  0.57442576]
          [ 0.99673784    0.08789381   -0.8187321   0.9957012 ]
          [ 0.12891524   -0.9523804    -0.81952125  0.91396334]]]
    """

    @prim_attr_register
    def __init__(self, axis=0, epsilon=1e-4):
        validator.check_value_type('axis', axis, [int], self.name)
        validator.check_value_type('epsilon', epsilon, [int, float], self.name)

    def infer_shape(self, input_x):
        dim = len(input_x)
        validator.check_int_range(self.axis, -dim, dim, Rel.INC_LEFT, 'axis value', self.name)
        return input_x

    def infer_dtype(self, input_x):
        validator.check_subclass("x", input_x, mstype.tensor, self.name)
        validator.check_tensor_type_same({"input_x": input_x}, [mstype.float16, mstype.float32], self.name)
        return input_x


class DropoutGenMask(Primitive):
    """
    Generates the mask value for the input shape.

    Args:
        Seed0 (int): Seed0 value for random generating. Default: 0.
        Seed1 (int): Seed1 value for random generating. Default: 0.

    Inputs:
        - **shape** (tuple[int]) - The shape of target mask.
        - **keep_prob** (Tensor) - The keep rate, greater than 0 and less equal than 1, e.g. keep_prob = 0.9,
          means dropping out 10% of input units.

    Outputs:
        Tensor, the value of generated mask for input shape.

    Examples:
        >>> dropout_gen_mask = P.DropoutGenMask()
        >>> shape = (2, 4, 5)
        >>> keep_prob = Tensor(0.5, mindspore.float32)
        >>> mask = dropout_gen_mask(shape, keep_prob)
        [249, 11, 134, 133, 143, 246, 89, 52, 169, 15, 94, 63, 146, 103, 7, 101]
    """

    @prim_attr_register
    def __init__(self, Seed0=0, Seed1=0):
        self.init_prim_io_names(inputs=['shape', 'keep_prob'], outputs=['output'])
        validator.check_value_type("Seed0", Seed0, [int], self.name)
        validator.check_value_type("Seed1", Seed1, [int], self.name)
        self.add_prim_attr("_random_effect", True)


class DropoutDoMask(PrimitiveWithInfer):
    """
    Applies dropout mask on the input tensor.

    Take the mask output of DropoutGenMask as input, and apply dropout on the input.

    Inputs:
        - **input_x** (Tensor) - The input tensor.
        - **mask** (Tensor) - The mask to be applied on `input_x`, which is the output of `DropoutGenMask`. And the
          shape of `input_x` must be the same as the value of `DropoutGenMask`'s input `shape`. If input wrong `mask`,
          the output of `DropoutDoMask` are unpredictable.
        - **keep_prob** (Union[Tensor, float]) - The keep rate, greater than 0 and less equal than 1, e.g. keep_prob =
          0.9, means dropping out 10% of input units. The value of `keep_prob` is the same as the input `keep_prob` of
          `DropoutGenMask`.

    Outputs:
        Tensor, the value that applied dropout on.

    Examples:
        >>> x = Tensor(np.ones([2, 2, 3]), mindspore.float32)
        >>> shape = (2, 2, 3)
        >>> keep_prob = Tensor(0.5, mindspore.float32)
        >>> dropout_gen_mask = P.DropoutGenMask()
        >>> dropout_do_mask = P.DropoutDoMask()
        >>> mask = dropout_gen_mask(shape, keep_prob)
        >>> output = dropout_do_mask(x, mask, keep_prob)
        >>> assert output.shape == (2, 2, 3)
        [[[2.0, 0.0, 0.0],
          [0.0, 0.0, 0.0]],
         [[0.0, 0.0, 0.0],
          [2.0, 2.0, 2.0]]]
    """

    @prim_attr_register
    def __init__(self):
        pass

    def __infer__(self, input_x, mask, keep_prob):
        input_x_shape = input_x['shape']
        mask_shape = mask['shape']
        keep_prob_shape = keep_prob['shape']
        validator.check("keep_prob's dim", len(keep_prob_shape), '0(scalar)', 0, Rel.EQ, self.name)
        size_x = reduce(lambda x, y: x * y, input_x_shape)
        if len(mask_shape) != 1:
            raise ValueError("DropoutDoMask mask shape should be 1-dimension.")
        size_y = mask_shape[0] * 8
        if size_x > size_y:
            raise ValueError(f"DropoutDoMask y mask do not math input input_x shape:"
                             "{input_x_shape}, mask shape: {mask_shape}.")

        validator.check_tensor_type_same({"input_x": input_x['dtype']}, [mstype.float32, mstype.float16, mstype.int32],
                                         self.name)
        validator.check_tensor_type_same({"input_mask": mask['dtype']}, [mstype.uint8], self.name)

        keep_prob_v = keep_prob['value']
        if keep_prob_v is not None:
            if isinstance(keep_prob['dtype'], type(mstype.tensor)):
                validator.check_float_range(keep_prob_v.asnumpy(), 0, 1, Rel.INC_BOTH, 'keep_prob', self.name)
            else:
                validator.check_value_type("keep_prob", keep_prob_v, [float], self.name)
                validator.check_float_range(keep_prob_v, 0, 1, Rel.INC_BOTH, 'keep_prob', self.name)

        out = {'shape': input_x_shape,
               'dtype': input_x['dtype'],
               'value': None}
        return out


class ResizeBilinear(PrimitiveWithInfer):
    r"""
    Resizes the image to certain size using bilinear interpolation.

    The resizing only affects the lower two dimensions which represent the height and width. The input images
    can be represented by different data types, but the data types of output images are always float32.

    Args:
        size (Union[tuple[int], list[int]]): A tuple or list of 2 int elements `(new_height, new_width)`, the new size
            of the images.
        align_corners (bool): If true, rescale input by `(new_height - 1) / (height - 1)`,
                       which exactly aligns the 4 corners of images and resized images. If false,
                       rescale by `new_height / height`. Default: False.

    Inputs:
        - **input** (Tensor) - Image to be resized. Input images must be a 4-D tensor with shape
          :math:`(batch, channels, height, width)`, with data type of float32 or float16.

    Outputs:
        Tensor, resized image. 4-D with shape [batch, channels, new_height, new_width] in `float32`.

    Examples:
        >>> tensor = Tensor([[[[1, 2, 3, 4, 5], [1, 2, 3, 4, 5]]]], mindspore.float32)
        >>> resize_bilinear = P.ResizeBilinear((5, 5))
        >>> result = resize_bilinear(tensor)
        >>> assert result.shape == (1, 1, 5, 5)
    """

    @prim_attr_register
    def __init__(self, size, align_corners=False):
        validator.check_value_type("size", size, [tuple, list], self.name)

    def infer_shape(self, input_shape):
        validator.check("input shape rank", len(input_shape), "", 4, Rel.EQ, self.name)
        input_shape = list(input_shape)
        batch, channel, _, _ = input_shape
        out_shape = [batch, channel]
        for i in self.size:
            out_shape.append(int(i))
        return out_shape

    def infer_dtype(self, input_dtype):
        validator.check_tensor_type_same({'input_dtype': input_dtype}, [mstype.float16, mstype.float32], self.name)
        return mstype.tensor_type(mstype.float32)


class OneHot(PrimitiveWithInfer):
    r"""
    Computes a one-hot tensor.

    Makes a new tensor, whose locations represented by indices in `indices` take value `on_value`, while all
    other locations take value `off_value`.

    Note:
        If the input indices is rank `N`, the output will have rank `N+1`. The new axis is created at dimension `axis`.

    Args:
        axis (int): Position to insert the value. e.g. If `indices` shape is [n, c], and `axis` is `-1` the output shape
            will be [n, c, depth], If `axis` is `0` the output shape will be [depth, n, c]. Default: -1.

    Inputs:
        - **indices** (Tensor) - A tensor of indices. Tensor of shape :math:`(X_0, \ldots, X_n)`.
          Data type must be int32.
        - **depth** (int) - A scalar defining the depth of the one hot dimension.
        - **on_value** (Tensor) - A value to fill in output when `indices[j] = i`. With data type of float16 or float32.
        - **off_value** (Tensor) - A value to fill in output when `indices[j] != i`.
          Has the same data type with as `on_value`.

    Outputs:
        Tensor, one-hot tensor. Tensor of shape :math:`(X_0, \ldots, X_{axis}, \text{depth} ,X_{axis+1}, \ldots, X_n)`.

    Examples:
        >>> indices = Tensor(np.array([0, 1, 2]), mindspore.int32)
        >>> depth, on_value, off_value = 3, Tensor(1.0, mindspore.float32), Tensor(0.0, mindspore.float32)
        >>> onehot = P.OneHot()
        >>> result = onehot(indices, depth, on_value, off_value)
        [[1, 0, 0], [0, 1, 0], [0, 0, 1]]
    """

    @prim_attr_register
    def __init__(self, axis=-1):
        self.init_prim_io_names(inputs=['indices', 'depth', 'on_value', 'off_value'], outputs=['output'])
        validator.check_value_type("axis", axis, [int], self.name)

    def __infer__(self, indices, depth, on_value, off_value):
        # check type
        validator.check_tensor_type_same({"indices": indices['dtype']}, (mstype.int32,), self.name)
        validator.check_type_name("depth", depth['dtype'], mstype.int_type, self.name)
        args = {"on_value": on_value['dtype'], "off_value": off_value['dtype']}
        validator.check_tensor_type_same(args, (mstype.float16, mstype.float32), self.name)

        # check shape
        indices_shp = indices['shape']
        validator.check_int_range(self.axis, -1, len(indices_shp), Rel.INC_BOTH, "axis", self.name)
        depth_val = depth['value']
        validator.check_non_negative_int(depth_val, "depth", self.name)
        # create new dimension at end if self.axis is -1
        _ = indices_shp.insert(self.axis, depth_val) if self.axis >= 0 else indices_shp.append(depth_val)

        return {'shape': indices_shp,
                'dtype': on_value['dtype'],
                'value': None}


class Gelu(PrimitiveWithInfer):
    r"""
    Gaussian Error Linear Units activation function.

    GeLU is described in the paper `Gaussian Error Linear Units (GELUs) <https://arxiv.org/abs/1606.08415>`_.
    And also please refer to `BERT: Pre-training of Deep Bidirectional Transformers for Language Understanding
    <https://arxiv.org/abs/1810.04805>`_.

    Gelu is defined as follows:

    .. math::
        \text{output} = 0.5 * x * (1 + erf(x / \sqrt{2})),

    where :math:`erf` is the "Gauss error function" .

    Inputs:
        - **input_x** (Tensor) - Input to compute the Gelu with data type of float16 or float32.

    Outputs:
        Tensor, with the same type and shape as input.

    Examples:
        >>> tensor = Tensor(np.array([1.0, 2.0, 3.0]), mindspore.float32)
        >>> gelu = P.Gelu()
        >>> result = gelu(tensor)
    """

    @prim_attr_register
    def __init__(self):
        """Initialize GeLU"""
        self.init_prim_io_names(inputs=['x'], outputs=['output'])

    def infer_shape(self, input_x):
        return input_x

    def infer_dtype(self, input_x):
        validator.check_tensor_type_same({"input_x": input_x}, (mstype.float16, mstype.float32), self.name)
        return input_x


class GetNext(PrimitiveWithInfer):
    """
    Returns the next element in the dataset queue.

    Note:
        The GetNext operation needs to be associated with network and it also depends on the init_dataset interface,
        it can't be used directly as a single operation.
        For details, please refer to `connect_network_with_dataset` source code.

    Args:
        types (list[:class:`mindspore.dtype`]): The type of the outputs.
        shapes (list[tuple[int]]): The dimensionality of the outputs.
        output_num (int): The output number, length of `types` and `shapes`.
        shared_name (str): The queue name of `init_dataset` interface.

    Inputs:
        No inputs.

    Outputs:
        tuple[Tensor], the output of Dataset. The shape is described in `shapes`
        and the type is described is `types`.

    Examples:
        >>> get_next = P.GetNext([mindspore.float32, mindspore.int32], [[32, 1, 28, 28], [10]], 2, 'shared_name')
        >>> feature, label = get_next()
    """

    @prim_attr_register
    def __init__(self, types, shapes, output_num, shared_name):
        validator.check_value_type("types", types, [list, tuple], self.name)
        validator.check_value_type("shapes", shapes, [list, tuple], self.name)
        validator.check("types length", len(types), "shapes length", len(shapes), Rel.EQ, self.name)
        validator.check_value_type("output_num", output_num, [int], self.name)

    def infer_shape(self):
        return tuple(self.shapes)

    def infer_dtype(self):
        return tuple(self.types)


class PReLU(PrimitiveWithInfer):
    r"""
    Parametric Rectified Linear Unit activation function.

    PReLU is described in the paper `Delving Deep into Rectifiers: Surpassing Human-Level Performance on
    ImageNet Classification <https://arxiv.org/abs/1502.01852>`_. Defined as follows:

    .. math::
        prelu(x_i)= \max(0, x_i) + \min(0, w * x_i),

    where :math:`x_i` is an element of an channel of the input.

    Note:
        1-dimensional input_x is not supported.

    Inputs:
        - **input_x** (Tensor) - Float tensor, representing the output of the preview layer.
          With data type of float16 or float32.
        - **weight** (Tensor) -  Float Tensor, w > 0, there are only two shapes are legitimate,
          1 or the number of channels of the input. With data type of float16 or float32.

    Outputs:
        Tensor, with the same type as `input_x`.

    For detailed information, please refer to `nn.PReLU`.

    Examples:
        >>> import mindspore
        >>> import mindspore.nn as nn
        >>> import numpy as np
        >>> from mindspore import Tensor
        >>> from mindspore.ops import operations as P
        >>> class Net(nn.Cell):
        >>>     def __init__(self):
        >>>         super(Net, self).__init__()
        >>>         self.prelu = P.PReLU()
        >>>     def construct(self, input_x, weight):
        >>>         result = self.prelu(input_x, weight)
        >>>         return result
        >>>
        >>> input_x = Tensor(np.random.randint(-3, 3, (2, 3, 2)), mindspore.float32)
        >>> weight = Tensor(np.array([0.1, 0.6, -0.3]), mindspore.float32)
        >>> net = Net()
        >>> result = net(input_x, weight)
        [[[-0.1, 1.0],
          [0.0, 2.0],
          [0.0, 0.0]],
         [[-0.2, -0.1],
          [2.0, -1.8000001],
          [0.6, 0.6]]]
    """

    @prim_attr_register
    def __init__(self):
        pass

    def infer_shape(self, input_x_shape, weight_shape):
        input_x_dim = len(input_x_shape)
        weight_dim = len(weight_shape)

        if input_x_dim == 1:
            raise ValueError(f'For \'{self.name}\' input_x rank 1 is not supported.')

        if weight_dim != 1:
            raise ValueError(f'For \'{self.name}\' weight_dim must be 1, while weight_dim is {weight_dim}.')

        if weight_shape[0] != input_x_shape[1] and weight_shape[0] != 1:
            raise ValueError(f'For \'{self.name}\' channel of input_x and weight must be matched,'
                             f' while channel of input_x is {input_x_shape[1]},'
                             f' weight_shape[0] is {weight_shape[0]}.')

        return input_x_shape

    def infer_dtype(self, input_x_dtype, weight_dtype):
        valid_types = (mstype.float16, mstype.float32)
        validator.check_tensor_type_same({"input_x": input_x_dtype}, valid_types, self.name)
        validator.check_tensor_type_same({"weight": weight_dtype}, valid_types, self.name)
        return input_x_dtype


class LSTM(PrimitiveWithInfer):
    """
    Performs the long short term memory(LSTM) on the input.

    For detailed information, please refer to `nn.LSTM`.
    """

    @prim_attr_register
    def __init__(self, input_size, hidden_size, num_layers, has_bias, bidirectional, dropout):
        self.input_size = validator.check_positive_int(input_size, "input_size", self.name)
        self.hidden_size = validator.check_positive_int(hidden_size, "hidden_size", self.name)
        self.num_layers = validator.check_positive_int(num_layers, "num_layers", self.name)
        self.has_bias = validator.check_value_type("has_bias", has_bias, (bool,), self.name)
        self.bidirectional = validator.check_value_type("bidirectional", bidirectional, (bool,), self.name)
        self.dropout = validator.check_value_type("dropout", dropout, [float], self.name)
        self.dropout = validator.check_float_range(dropout, 0, 1, Rel.INC_BOTH, 'dropout', self.name)

        if bidirectional:
            self.num_directions = 2
        else:
            self.num_directions = 1

    def infer_shape(self, x_shape, h_shape, c_shape, w_shape):
        # (seq, batch_size, feature)
        validator.check_equal_int(len(x_shape), 3, "x rank", self.name)
        validator.check_equal_int(x_shape[2], self.input_size, "x[2]", self.name)

        # h and c should be same shape
        validator.check_equal_int(len(h_shape), 3, "h rank", self.name)
        validator.check("h_shape", h_shape, "c_shape", c_shape, Rel.EQ, self.name)

        # (num_layers * num_directions, batch, hidden_size)
        validator.check_int(h_shape[0], self.num_layers * self.num_directions, Rel.EQ, "h[0]", self.name)
        validator.check_equal_int(h_shape[1], x_shape[1], "h[1]", self.name)
        validator.check_int(h_shape[2], self.hidden_size, Rel.EQ, "h[2]", self.name)

        y_shape = (x_shape[0], x_shape[1], self.hidden_size * self.num_directions)

        # set arbitrary shape for reserved space
        type_size = 4
        gates_ws_ld = self.get_good_ld(self.hidden_size * 4, type_size)
        states_ws_ld = self.get_good_ld(max(self.hidden_size, self.input_size), type_size)
        self.ws_gates_size = self.num_layers * self.num_directions * x_shape[0] * x_shape[1] * gates_ws_ld * type_size
        self.ws_states_size = (self.num_layers + 1) * self.num_directions * (x_shape[0] + 1) * x_shape[
            1] * states_ws_ld * type_size
        self.ws_c_states_size = (self.num_layers + 1) * self.num_directions * (x_shape[0] + 1) * x_shape[
            1] * states_ws_ld * type_size
        self.ws_diff_states_size = (self.num_layers + 1) * self.num_directions * (x_shape[0] + 1) * (2 + 1) * x_shape[
            1] * states_ws_ld * type_size
        self.ws_grid_comp_size = 0
        self.page_size = 4096
        current_offset = 0
        current_offset += self.ws_gates_size
        current_offset = self.rnd_up(current_offset, self.page_size)
        current_offset += self.ws_states_size
        current_offset = self.rnd_up(current_offset, self.page_size)
        current_offset += self.ws_c_states_size
        current_offset = self.rnd_up(current_offset, self.page_size)
        current_offset += self.ws_diff_states_size
        current_offset = self.rnd_up(current_offset, self.page_size)
        current_offset += self.ws_grid_comp_size
        reserved_shape = (current_offset, 1)
        state_shape = (1, 1)
        return (y_shape, h_shape, c_shape, reserved_shape, state_shape)

    def infer_dtype(self, x_dtype, h_dtype, c_dtype, w_dtype):
        args = {'x': x_dtype, 'h': h_dtype, 'c': c_dtype, 'w': w_dtype}
        validator.check_tensor_type_same(args, (mstype.float32, mstype.float16), self.name)
        return (x_dtype, x_dtype, x_dtype, x_dtype, x_dtype)

    def rnd_up(self, current_offset, page_size):
        return ((current_offset + page_size - 1) // page_size) * page_size

    def get_good_ld(self, dim, type_size):
        ld = self.rnd_up(dim, 64 // type_size)
        if ld * 256 == 0:
            return ld + 64 // type_size
        return ld


class SigmoidCrossEntropyWithLogits(PrimitiveWithInfer):
    r"""
    Uses the given logits to compute sigmoid cross entropy.

    Note:
        Sets input logits as `X`, input label as `Y`, output as `loss`. Then,

        .. math::
            p_{ij} = sigmoid(X_{ij}) = \frac{1}{1 + e^{-X_{ij}}}

        .. math::
            loss_{ij} = -[Y_{ij} * ln(p_{ij}) + (1 - Y_{ij})ln(1 - p_{ij})]

    Inputs:
        - **logits** (Tensor) - Input logits.
        - **label** (Tensor) - Ground truth label.

    Outputs:
        Tensor, with the same shape and type as input `logits`.

    Examples:
        >>> logits = Tensor(np.array([[-0.8, 1.2, 0.7], [-0.1, -0.4, 0.7]]).astype(np.float16))
        >>> labels = Tensor(np.array([[0.3, 0.8, 1.2], [-0.6, 0.1, 2.2]]).astype(np.float16))
        >>> sigmoid = P.SigmoidCrossEntropyWithLogits()
        >>> sigmoid(logits, labels)
        [[0.6113 0.5034 0.263 ]
         [0.5845 0.553 -0.4365]]
    """

    @prim_attr_register
    def __init__(self):
        """Initialize SigmoidCrossEntropyWithLogits"""
        self.init_prim_io_names(inputs=['predict', 'target'], outputs=['loss'])

    def infer_shape(self, x_shape, y_shape):
        validator.check("x_shape", x_shape, "y_shape", y_shape, Rel.EQ, self.name)
        return x_shape

    def infer_dtype(self, x_dtype, y_dtype):
        args = {"x_dtype": x_dtype, "y_dtype": y_dtype}
        validator.check_tensor_type_same(args, mstype.number_type, self.name)
        return x_dtype


class Pad(PrimitiveWithInfer):
    """
    Pads input tensor according to the paddings.

    Args:
        paddings (tuple): The shape of parameter `paddings` is (N, 2). N is the rank of input data. All elements of
            paddings are int type. For the input in `D` th dimension, paddings[D, 0] indicates how many sizes to be
            extended ahead of the input tensor in the `D` th dimension, and paddings[D, 1] indicates how many sizes to
            be extended behind the input tensor in the `D` th dimension.

    Inputs:
        - **input_x** (Tensor) - The input tensor.

    Outputs:
        Tensor, the tensor after padding.

    Examples:
        >>> input_tensor = Tensor(np.array([[-0.1, 0.3, 3.6], [0.4, 0.5, -3.2]]), mindspore.float32)
        >>> pad_op = P.Pad(((1, 2), (2, 1)))
        >>> output_tensor = pad_op(input_tensor)
        >>> assert output_tensor == Tensor(np.array([[ 0. ,  0. ,  0. ,  0. ,  0. ,  0. ],
        >>>                                          [ 0. ,  0. , -0.1,  0.3,  3.6,  0. ],
        >>>                                          [ 0. ,  0. ,  0.4,  0.5, -3.2,  0. ],
        >>>                                          [ 0. ,  0. ,  0. ,  0. ,  0. ,  0. ],
        >>>                                          [ 0. ,  0. ,  0. ,  0. ,  0. ,  0. ]]), mindspore.float32)
    """

    @prim_attr_register
    def __init__(self, paddings):
        """Initialize Pad"""
        self.init_prim_io_names(inputs=['x'], outputs=['y'])
        if not isinstance(paddings, tuple):
            raise TypeError('Paddings must be tuple type.')
        for item in paddings:
            if len(item) != 2:
                raise ValueError('The shape of paddings must be (n, 2).')
        self.paddings = paddings

    def infer_shape(self, x):
        paddings = np.array(self.paddings)
        validator.check_int(paddings.size, len(x) * 2, Rel.EQ, 'paddings.shape', self.name)
        if not np.all(paddings >= 0):
            raise ValueError('All elements of paddings must be >= 0.')
        y_shape = ()
        for i in range(int(paddings.size / 2)):
            y_shape += ((x[i] + paddings[i, 0] + paddings[i, 1]),)
        return y_shape

    def infer_dtype(self, x):
        validator.check_subclass("input_x", x, mstype.tensor, self.name)
        return x


class MirrorPad(PrimitiveWithInfer):
    """
    Pads the input tensor according to the paddings and mode.

    Args:
        mode (str): Specifies the padding mode. The optional values are "REFLECT" and "SYMMETRIC".
            Default: "REFLECT".

    Inputs:
        - **input_x** (Tensor) - The input tensor.
        - **paddings** (Tensor) - The paddings tensor. The value of `paddings` is a matrix(list),
          and its shape is (N, 2). N is the rank of input data. All elements of paddings
          are int type. For the input in the `D` th dimension, paddings[D, 0] indicates how many sizes to be
          extended ahead of the input tensor in the `D` th dimension, and paddings[D, 1] indicates how many sizes to
          be extended behind the input tensor in the `D` th dimension.

    Outputs:
        Tensor, the tensor after padding.

        - If `mode` is "REFLECT", it uses a way of symmetrical copying through the axis of symmetry to fill in.
          If the `input_x` is [[1,2,3],[4,5,6],[7,8,9]] and `paddings` is [[1,1],[2,2]], then the
          Outputs is [[6,5,4,5,6,5,4],[3,2,1,2,3,2,1],[6,5,4,5,6,5,4],[9,8,7,8,9,8,7],[6,5,4,5,6,5,4]].
        - If `mode` is "SYMMETRIC", the filling method is similar to the "REFLECT". It is also copied
          according to the symmetry axis, except that it includes the symmetry axis. If the `input_x`
          is [[1,2,3],[4,5,6],[7,8,9]] and `paddings` is [[1,1],[2,2]], then the Outputs is
          [[2,1,1,2,3,3,2],[2,1,1,2,3,3,2],[5,4,4,5,6,6,5],[8,7,7,8,9,9,8],[8,7,7,8,9,9,8]].

    Examples:
        >>> from mindspore import Tensor
        >>> from mindspore.ops import operations as P
        >>> import mindspore.nn as nn
        >>> import numpy as np
        >>> class Net(nn.Cell):
        >>>     def __init__(self):
        >>>         super(Net, self).__init__()
        >>>         self.pad = P.MirrorPad(mode="REFLECT")
        >>>     def construct(self, x, paddings):
        >>>         return self.pad(x, paddings)
        >>> x = np.random.random(size=(2, 3)).astype(np.float32)
        >>> paddings = Tensor([[1,1],[2,2]])
        >>> pad = Net()
        >>> ms_output = pad(Tensor(x), paddings)
        [[0.5525309 0.49183875 0.99110144 0.49183875 0.5525309 0.49183875 0.99110144]
         [0.31417271 0.96308136 0.934709 0.96308136 0.31417271 0.96308136 0.934709  ]
         [0.5525309 0.49183875 0.99110144 0.49183875 0.5525309 0.49183875 0.99110144]
         [0.31417271 0.96308136 0.934709 0.96308136 0.31417271 0.96308136 0.934709  ]]
    """

    @prim_attr_register
    def __init__(self, mode='REFLECT'):
        """Initialize Pad"""
        validator.check_string(mode, ['REFLECT', 'SYMMETRIC'], 'mode', self.name)
        self.mode = mode
        self.set_const_input_indexes([1])

    def __infer__(self, input_x, paddings):
        validator.check_subclass("input_x", input_x['dtype'], mstype.tensor, self.name)
        validator.check_subclass("paddings", paddings['dtype'], mstype.tensor, self.name)
        x_shape = list(input_x['shape'])
        paddings_value = paddings['value'].asnumpy()
        paddings_size = paddings_value.size
        validator.check_int(paddings_size, len(x_shape) * 2, Rel.EQ, 'paddings.shape', self.name)
        if not np.all(paddings_value >= 0):
            raise ValueError('All elements of paddings must be >= 0.')
        adjust = 0
        if self.mode == 'SYMMETRIC':
            adjust = 1
        for i in range(0, int(paddings_size / 2)):
            if (paddings_value[i, 0] >= x_shape[i] + adjust) or (paddings_value[i, 1] >= x_shape[i] + adjust):
                raise ValueError('At least one dim has too high a padding value for this input and mode')
        y_shape = ()
        for i in range(0, int(paddings_size / 2)):
            y_shape += ((x_shape[i] + paddings_value[i, 0] + paddings_value[i, 1]),)
        return {'shape': y_shape,
                'dtype': input_x['dtype'],
                'value': None}


class ROIAlign(PrimitiveWithInfer):
    """
    Computes Region of Interest (RoI) Align operator.

    The operator computes the value of each sampling point by bilinear interpolation from the nearby grid points on the
    feature map. No quantization is performed on any coordinates involved in the RoI, its bins, or the sampling
    points. The details of (RoI) Align operator are described in `Mask R-CNN <https://arxiv.org/abs/1703.06870>`_.

    Args:
        pooled_height (int): The output features' height.
        pooled_width (int): The output features' width.
        spatial_scale (float): A scaling factor that maps the raw image coordinates to the input
            feature map coordinates. Suppose the height of a RoI is `ori_h` in the raw image and `fea_h` in the
            input feature map, the `spatial_scale` must be `fea_h / ori_h`.
        sample_num (int): Number of sampling points. Default: 2.
        roi_end_mode (int): Number must be 0 or 1. Default: 1.

    Inputs:
        - **features** (Tensor) - The input features, whose shape must be `(N, C, H, W)`.
        - **rois** (Tensor) - The shape is `(rois_n, 5)`. With data type of float16 or float32.
          `rois_n` represents the number of RoI. The size of the second dimension must be `5` and the `5` colunms
          are `(image_index, top_left_x, top_left_y, bottom_right_x, bottom_right_y)`. `image_index` represents the
          index of image. `top_left_x` and `top_left_y` represent the `x, y` coordinates of the top left corner
          of corresponding RoI, respectively. `bottom_right_x` and `bottom_right_y` represent the `x, y`
          coordinates of the bottom right corner of corresponding RoI, respectively.

    Outputs:
        Tensor, the shape is `(rois_n, C, pooled_height, pooled_width)`.

    Examples:
        >>> input_tensor = Tensor(np.array([[[[1., 2.], [3., 4.]]]]), mindspore.float32)
        >>> rois = Tensor(np.array([[0, 0.2, 0.3, 0.2, 0.3]]), mindspore.float32)
        >>> roi_align = P.ROIAlign(2, 2, 0.5, 2)
        >>> output_tensor = roi_align(input_tensor, rois)
        [[[[1.77499998e+00, 2.02500010e+00],
           [2.27500010e+00, 2.52500010e+00]]]]
    """

    @prim_attr_register
    def __init__(self, pooled_height, pooled_width, spatial_scale, sample_num=2, roi_end_mode=1):
        """Initialize ROIAlign"""
        validator.check_value_type("pooled_height", pooled_height, [int], self.name)
        validator.check_value_type("pooled_width", pooled_width, [int], self.name)
        validator.check_value_type("spatial_scale", spatial_scale, [float], self.name)
        validator.check_value_type("sample_num", sample_num, [int], self.name)
        validator.check_value_type("roi_end_mode", roi_end_mode, [int], self.name)
        validator.check_int_range(roi_end_mode, 0, 1, Rel.INC_BOTH, "roi_end_mode", self.name)
        self.pooled_height = pooled_height
        self.pooled_width = pooled_width
        self.spatial_scale = spatial_scale
        self.sample_num = sample_num
        self.roi_end_mode = roi_end_mode

    def infer_shape(self, inputs_shape, rois_shape):
        validator.check("input shape rank", len(inputs_shape), "", 4, Rel.LE, self.name)
        return [rois_shape[0], inputs_shape[1], self.pooled_height, self.pooled_width]

    def infer_dtype(self, inputs_type, rois_type):
        valid_types = (mstype.float16, mstype.float32)
        validator.check_tensor_type_same({"inputs_type": inputs_type}, valid_types, self.name)
        validator.check_tensor_type_same({"rois_type": rois_type}, valid_types, self.name)
        return inputs_type


class Adam(PrimitiveWithInfer):
    r"""
    Updates gradients by Adaptive Moment Estimation (Adam) algorithm.

    The Adam algorithm is proposed in `Adam: A Method for Stochastic Optimization <https://arxiv.org/abs/1412.6980>`_.

    The updating formulas are as follows,

    .. math::
        \begin{array}{ll} \\
            m = \beta_1 * m + (1 - \beta_1) * g \\
            v = \beta_2 * v + (1 - \beta_2) * g * g \\
            l = \alpha * \frac{\sqrt{1-\beta_2^t}}{1-\beta_1^t} \\
            w = w - l * \frac{m}{\sqrt{v} + \epsilon}
        \end{array}

    :math:`m` represents the 1st moment vector, :math:`v` represents the 2nd moment vector, :math:`g` represents
    `gradient`, :math:`l` represents scaling factor `lr`, :math:`\beta_1, \beta_2` represent `beta1` and `beta2`,
    :math:`t` represents updating step while :math:`beta_1^t` and :math:`beta_2^t` represent `beta1_power` and
    `beta2_power`, :math:`\alpha` represents `learning_rate`, :math:`w` represents `var`, :math:`\epsilon` represents
    `epsilon`.

    Args:
        use_locking (bool): Whether to enable a lock to protect variable tensors from being updated.
            If true, updates of the var, m, and v tensors will be protected by a lock.
            If false, the result is unpredictable. Default: False.
        use_nesterov (bool): Whether to use Nesterov Accelerated Gradient (NAG) algorithm to update the gradients.
            If true, update the gradients using NAG.
            If true, update the gradients without using NAG. Default: False.

    Inputs:
        - **var** (Tensor) - Weights to be updated.
        - **m** (Tensor) - The 1st moment vector in the updating formula, has the same type as `var`.
        - **v** (Tensor) - the 2nd moment vector in the updating formula.
          Mean square gradients with the same type as `var`.
        - **beta1_power** (float) - :math:`beta_1^t` in the updating formula.
        - **beta2_power** (float) - :math:`beta_2^t` in the updating formula.
        - **lr** (float) - :math:`l` in the updating formula.
        - **beta1** (float) - The exponential decay rate for the 1st moment estimations.
        - **beta2** (float) - The exponential decay rate for the 2nd moment estimations.
        - **epsilon** (float) - Term added to the denominator to improve numerical stability.
        - **gradient** (Tensor) - Gradient, has the same type as `var`.

    Outputs:
        Tuple of 3 Tensor, the updated parameters.

        - **var** (Tensor) - The same shape and data type as `var`.
        - **m** (Tensor) - The same shape and data type as `m`.
        - **v** (Tensor) - The same shape and data type as `v`.

    Examples:
        >>> import numpy as np
        >>> import mindspore.nn as nn
        >>> from mindspore import Tensor, Parameter
        >>> from mindspore.ops import operations as P
        >>> class Net(nn.Cell):
        >>>     def __init__(self):
        >>>         super(Net, self).__init__()
        >>>         self.apply_adam = P.Adam()
        >>>         self.var = Parameter(Tensor(np.ones([3, 3, 3]).astype(np.float32)), name="var")
        >>>         self.m = Parameter(Tensor(np.ones([3, 3, 3]).astype(np.float32)), name="m")
        >>>         self.v = Parameter(Tensor(np.ones([3, 3, 3]).astype(np.float32)), name="v")
        >>>     def construct(self, beta1_power, beta2_power, lr, beta1, beta2, epsilon, grad):
        >>>         out = self.apply_adam(self.var, self.m, self.v, beta1_power, beta2_power, lr, beta1, beta2,
        >>>                               epsilon, grad)
        >>>         return out
        >>> net = Net()
        >>> gradient = Tensor(np.random.rand(3, 3, 3).astype(np.float32))
        >>> result = net(0.9, 0.999, 0.001, 0.9, 0.999, 1e-8, gradient)
    """
    @prim_attr_register
    def __init__(self, use_locking=False, use_nesterov=False):
        validator.check_value_type("use_locking", use_locking, [bool], self.name)
        validator.check_value_type("use_nesterov", use_nesterov, [bool], self.name)

    def infer_shape(self, var_shape, m_shape, v_shape, beta1_power_shape, beta2_power_shape, lr_shape,
                    beta1_shape, beta2_shape, epsilon_shape, grad_shape):
        validator.check("var_shape", var_shape, "m_shape", m_shape, Rel.EQ, self.name)
        validator.check("var_shape", var_shape, "v_shape", v_shape, Rel.EQ, self.name)
        validator.check("var_shape", var_shape, "grad_shape", grad_shape, Rel.EQ, self.name)
        return var_shape, m_shape, v_shape

    def infer_dtype(self, var_dtype, m_dtype, v_dtype, beta1_power_dtype, beta2_power_dtype, lr_dtype,
                    beta1_dtype, beta2_dtype, epsilon_dtype, grad_dtype):
        args = {"var": var_dtype, "m": m_dtype, "v": v_dtype, "grad": grad_dtype}
        validator.check_tensor_type_same(args, mstype.number_type, self.name)

        args = {"beta1_power": beta1_power_dtype, "beta2_power": beta2_power_dtype, 'lr': lr_dtype,
                "beta1": beta1_dtype, "beta2": beta2_dtype, "epsilon": epsilon_dtype}
        validator.check_scalar_or_tensor_type_same(args, [mstype.float16, mstype.float32], self.name, True)
        return var_dtype, m_dtype, v_dtype


class FusedSparseAdam(PrimitiveWithInfer):
    r"""
    Merges the duplicate value of the gradient and then updates parameters by Adaptive Moment Estimation (Adam)
    algorithm. This operator is used when the gradient is sparse.

    The Adam algorithm is proposed in `Adam: A Method for Stochastic Optimization <https://arxiv.org/abs/1412.6980>`_.

    The updating formulas are as follows,

    .. math::
        \begin{array}{ll} \\
            m = \beta_1 * m + (1 - \beta_1) * g \\
            v = \beta_2 * v + (1 - \beta_2) * g * g \\
            l = \alpha * \frac{\sqrt{1-\beta_2^t}}{1-\beta_1^t} \\
            w = w - l * \frac{m}{\sqrt{v} + \epsilon}
        \end{array}

    :math:`m` represents the 1st moment vector, :math:`v` represents the 2nd moment vector, :math:`g` represents
    `gradient`, :math:`l` represents scaling factor `lr`, :math:`\beta_1, \beta_2` represent `beta1` and `beta2`,
    :math:`t` represents updating step while :math:`beta_1^t` and :math:`beta_2^t` represent `beta1_power` and
    `beta2_power`, :math:`\alpha` represents `learning_rate`, :math:`w` represents `var`, :math:`\epsilon` represents
    `epsilon`.

    All of inputs except `indices` comply with the implicit type conversion rules to make the data types consistent.
    If they have different data types, lower priority data type will be converted to
    relatively highest priority data type.
    RuntimeError exception will be thrown when the data type conversion of Parameter is required.

    Args:
        use_locking (bool): Whether to enable a lock to protect variable tensors from being updated.
            If true, updates of the var, m, and v tensors will be protected by a lock.
            If false, the result is unpredictable. Default: False.
        use_nesterov (bool): Whether to use Nesterov Accelerated Gradient (NAG) algorithm to update the gradients.
            If true, update the gradients using NAG.
            If true, update the gradients without using NAG. Default: False.

    Inputs:
        - **var** (Parameter) - Parameters to be updated with float32 data type.
        - **m** (Parameter) - The 1st moment vector in the updating formula, has the same type as `var` with
          float32 data type.
        - **v** (Parameter) - The 2nd moment vector in the updating formula. Mean square gradients, has the same type as
          `var` with float32 data type.
        - **beta1_power** (Tensor) - :math:`beta_1^t` in the updating formula with float32 data type.
        - **beta2_power** (Tensor) - :math:`beta_2^t` in the updating formula with float32 data type.
        - **lr** (Tensor) - :math:`l` in the updating formula. With float32 data type.
        - **beta1** (Tensor) - The exponential decay rate for the 1st moment estimations with float32 data type.
        - **beta2** (Tensor) - The exponential decay rate for the 2nd moment estimations with float32 data type.
        - **epsilon** (Tensor) - Term added to the denominator to improve numerical stability with float32 data type.
        - **gradient** (Tensor) - Gradient value with float32 data type.
        - **indices** (Tensor) - Gradient indices with int32 data type.

    Outputs:
        Tuple of 3 Tensors, this operator will update the input parameters directly, the outputs are useless.

        - **var** (Tensor) - A Tensor with shape (1,).
        - **m** (Tensor) - A Tensor with shape (1,).
        - **v** (Tensor) - A Tensor with shape (1,).

    Examples:
        >>> import numpy as np
        >>> import mindspore.nn as nn
        >>> from mindspore import Tensor, Parameter
        >>> from mindspore.ops import operations as P
        >>> import mindspore.common.dtype as mstype
        >>> class Net(nn.Cell):
        >>>     def __init__(self):
        >>>         super(Net, self).__init__()
        >>>         self.sparse_apply_adam = P.FusedSparseAdam()
        >>>         self.var = Parameter(Tensor(np.ones([3, 1, 2]).astype(np.float32)), name="var")
        >>>         self.m = Parameter(Tensor(np.ones([3, 1, 2]).astype(np.float32)), name="m")
        >>>         self.v = Parameter(Tensor(np.ones([3, 1, 2]).astype(np.float32)), name="v")
        >>>     def construct(self, beta1_power, beta2_power, lr, beta1, beta2, epsilon, grad, indices):
        >>>         out = self.sparse_apply_adam(self.var, self.m, self.v, beta1_power, beta2_power, lr, beta1, beta2,
        >>>                                      epsilon, grad, indices)
        >>>         return out
        >>> net = Net()
        >>> beta1_power = Tensor(0.9, mstype.float32)
        >>> beta2_power = Tensor(0.999, mstype.float32)
        >>> lr = Tensor(0.001, mstype.float32)
        >>> beta1 = Tensor(0.9, mstype.float32)
        >>> beta2 = Tensor(0.999, mstype.float32)
        >>> epsilon = Tensor(1e-8, mstype.float32)
        >>> gradient = Tensor(np.random.rand(2, 1, 2), mstype.float32)
        >>> indices = Tensor([0, 1], mstype.int32)
        >>> result = net(beta1_power, beta2_power, lr, beta1, beta2, epsilon, gradient, indices)
    """
    __mindspore_signature__ = (
        sig.make_sig('var', sig.sig_rw.RW_WRITE, dtype=sig.sig_dtype.T),
        sig.make_sig('m', sig.sig_rw.RW_WRITE, dtype=sig.sig_dtype.T),
        sig.make_sig('v', sig.sig_rw.RW_WRITE, dtype=sig.sig_dtype.T),
        sig.make_sig('beta1_power', dtype=sig.sig_dtype.T),
        sig.make_sig('beta2_power', dtype=sig.sig_dtype.T),
        sig.make_sig('lr', dtype=sig.sig_dtype.T),
        sig.make_sig('beta1', dtype=sig.sig_dtype.T),
        sig.make_sig('beta2', dtype=sig.sig_dtype.T),
        sig.make_sig('epsilon', dtype=sig.sig_dtype.T),
        sig.make_sig('grad', dtype=sig.sig_dtype.T),
        sig.make_sig('indices', dtype=sig.sig_dtype.T1),
    )

    @prim_attr_register
    def __init__(self, use_locking=False, use_nesterov=False):
        validator.check_value_type("use_locking", use_locking, [bool], self.name)
        validator.check_value_type("use_nesterov", use_nesterov, [bool], self.name)
        self.init_prim_io_names(inputs=['var', 'm', 'v', 'beta1_power', 'beta2_power', 'lr', 'beta1', 'beta2',
                                        'epsilon', 'grad', 'indices'],
                                outputs=['var', 'm', 'v'])

    def infer_shape(self, var_shape, m_shape, v_shape, beta1_power_shape, beta2_power_shape, lr_shape,
                    beta1_shape, beta2_shape, epsilon_shape, grad_shape, indices_shape):
        validator.check("var_shape", var_shape, "m_shape", m_shape, Rel.EQ, self.name)
        validator.check("var_shape", var_shape, "v_shape", v_shape, Rel.EQ, self.name)
        validator.check_int(len(indices_shape), 1, Rel.EQ, "indices rank", self.name)
        validator.check('grad_shape[0]', grad_shape[0], 'indices_shape[0]', indices_shape[0], Rel.EQ, self.name)
        if len(var_shape) > 1 and grad_shape != indices_shape + var_shape[1:]:
            raise ValueError(f"For '{self.name}', the shape of updates should be [] or "
                             f"grad_shape = indices_shape + var_shape[1:], but got var_shape: {var_shape}, "
                             f"indices_shape: {indices_shape}, grad_shape: {grad_shape}.")
        return [1], [1], [1]

    def infer_dtype(self, var_dtype, m_dtype, v_dtype, beta1_power_dtype, beta2_power_dtype, lr_dtype,
                    beta1_dtype, beta2_dtype, epsilon_dtype, grad_dtype, indices_dtype):
        args = {"var": var_dtype, "m": m_dtype, "v": v_dtype, "grad": grad_dtype}
        validator.check_tensor_type_same(args, mstype.number_type, self.name)

        args = {"beta1_power": beta1_power_dtype, "beta2_power": beta2_power_dtype, 'lr': lr_dtype,
                "beta1": beta1_dtype, "beta2": beta2_dtype, "epsilon": epsilon_dtype}
        validator.check_scalar_or_tensor_type_same(args, [mstype.float16, mstype.float32], self.name, True)
        validator.check_tensor_type_same({"indices_dtype": indices_dtype}, [mstype.int32], self.name)
        return var_dtype, m_dtype, v_dtype


class FusedSparseLazyAdam(PrimitiveWithInfer):
    r"""
    Merges the duplicate value of the gradient and then updates parameters by Adaptive Moment Estimation (Adam)
    algorithm. This operator is used when the gradient is sparse. The behavior is not equivalent to the
    original Adam algorithm, as only the current indices parameters will be updated.

    The Adam algorithm is proposed in `Adam: A Method for Stochastic Optimization <https://arxiv.org/abs/1412.6980>`_.

    The updating formulas are as follows,

    .. math::
        \begin{array}{ll} \\
            m = \beta_1 * m + (1 - \beta_1) * g \\
            v = \beta_2 * v + (1 - \beta_2) * g * g \\
            l = \alpha * \frac{\sqrt{1-\beta_2^t}}{1-\beta_1^t} \\
            w = w - l * \frac{m}{\sqrt{v} + \epsilon}
        \end{array}

    :math:`m` represents the 1st moment vector, :math:`v` represents the 2nd moment vector, :math:`g` represents
    `gradient`, :math:`l` represents scaling factor `lr`, :math:`\beta_1, \beta_2` represent `beta1` and `beta2`,
    :math:`t` represents updating step while :math:`beta_1^t` and :math:`beta_2^t` represent `beta1_power` and
    `beta2_power`, :math:`\alpha` represents `learning_rate`, :math:`w` represents `var`, :math:`\epsilon` represents
    `epsilon`.

    All of inputs except `indices` comply with the implicit type conversion rules to make the data types consistent.
    If they have different data types, lower priority data type will be converted to
    relatively highest priority data type.
    RuntimeError exception will be thrown when the data type conversion of Parameter is required.

    Args:
        use_locking (bool): Whether to enable a lock to protect variable tensors from being updated.
            If true, updates of the var, m, and v tensors will be protected by a lock.
            If false, the result is unpredictable. Default: False.
        use_nesterov (bool): Whether to use Nesterov Accelerated Gradient (NAG) algorithm to update the gradients.
            If true, update the gradients using NAG.
            If true, update the gradients without using NAG. Default: False.

    Inputs:
        - **var** (Parameter) - Parameters to be updated with float32 data type.
        - **m** (Parameter) - The 1st moment vector in the updating formula, has the same type as `var` with
          float32 data type.
        - **v** (Parameter) - The 2nd moment vector in the updating formula. Mean square gradients, has the same type as
          `var` with float32 data type.
        - **beta1_power** (Tensor) - :math:`beta_1^t` in the updating formula with float32 data type.
        - **beta2_power** (Tensor) - :math:`beta_2^t` in the updating formula with float32 data type.
        - **lr** (Tensor) - :math:`l` in the updating formula with float32 data type.
        - **beta1** (Tensor) - The exponential decay rate for the 1st moment estimations with float32 data type.
        - **beta2** (Tensor) - The exponential decay rate for the 2nd moment estimations with float32 data type.
        - **epsilon** (Tensor) - Term added to the denominator to improve numerical stability with float32 data type.
        - **gradient** (Tensor) - Gradient value with float32 data type.
        - **indices** (Tensor) - Gradient indices with int32 data type.

    Outputs:
        Tuple of 3 Tensors, this operator will update the input parameters directly, the outputs are useless.

        - **var** (Tensor) - A Tensor with shape (1,).
        - **m** (Tensor) - A Tensor with shape (1,).
        - **v** (Tensor) - A Tensor with shape (1,).

    Examples:
        >>> import numpy as np
        >>> import mindspore.nn as nn
        >>> from mindspore import Tensor, Parameter
        >>> from mindspore.ops import operations as P
        >>> import mindspore.common.dtype as mstype
        >>> class Net(nn.Cell):
        >>>     def __init__(self):
        >>>         super(Net, self).__init__()
        >>>         self.sparse_apply_lazyadam = P.FusedSparseLazyAdam()
        >>>         self.var = Parameter(Tensor(np.ones([3, 1, 2]).astype(np.float32)), name="var")
        >>>         self.m = Parameter(Tensor(np.ones([3, 1, 2]).astype(np.float32)), name="m")
        >>>         self.v = Parameter(Tensor(np.ones([3, 1, 2]).astype(np.float32)), name="v")
        >>>     def construct(self, beta1_power, beta2_power, lr, beta1, beta2, epsilon, grad, indices):
        >>>         out = self.sparse_apply_lazyadam(self.var, self.m, self.v, beta1_power, beta2_power, lr, beta1,
        >>>                                          beta2, epsilon, grad, indices)
        >>>         return out
        >>> net = Net()
        >>> beta1_power = Tensor(0.9, mstype.float32)
        >>> beta2_power = Tensor(0.999, mstype.float32)
        >>> lr = Tensor(0.001, mstype.float32)
        >>> beta1 = Tensor(0.9, mstype.float32)
        >>> beta2 = Tensor(0.999, mstype.float32)
        >>> epsilon = Tensor(1e-8, mstype.float32)
        >>> gradient = Tensor(np.random.rand(2, 1, 2), mstype.float32)
        >>> indices = Tensor([0, 1], mstype.int32)
        >>> result = net(beta1_power, beta2_power, lr, beta1, beta2, epsilon, gradient, indices)
    """
    __mindspore_signature__ = (
        sig.make_sig('var', sig.sig_rw.RW_WRITE, dtype=sig.sig_dtype.T),
        sig.make_sig('m', sig.sig_rw.RW_WRITE, dtype=sig.sig_dtype.T),
        sig.make_sig('v', sig.sig_rw.RW_WRITE, dtype=sig.sig_dtype.T),
        sig.make_sig('beta1_power', dtype=sig.sig_dtype.T),
        sig.make_sig('beta2_power', dtype=sig.sig_dtype.T),
        sig.make_sig('lr', dtype=sig.sig_dtype.T),
        sig.make_sig('beta1', dtype=sig.sig_dtype.T),
        sig.make_sig('beta2', dtype=sig.sig_dtype.T),
        sig.make_sig('epsilon', dtype=sig.sig_dtype.T),
        sig.make_sig('grad', dtype=sig.sig_dtype.T),
        sig.make_sig('indices', dtype=sig.sig_dtype.T1),
    )

    @prim_attr_register
    def __init__(self, use_locking=False, use_nesterov=False):
        validator.check_value_type("use_locking", use_locking, [bool], self.name)
        validator.check_value_type("use_nesterov", use_nesterov, [bool], self.name)
        self.init_prim_io_names(inputs=['var', 'm', 'v', 'beta1_power', 'beta2_power', 'lr', 'beta1', 'beta2',
                                        'epsilon', 'grad', 'indices'],
                                outputs=['var', 'm', 'v'])

    def infer_shape(self, var_shape, m_shape, v_shape, beta1_power_shape, beta2_power_shape, lr_shape,
                    beta1_shape, beta2_shape, epsilon_shape, grad_shape, indices_shape):
        validator.check("var_shape", var_shape, "m_shape", m_shape, Rel.EQ, self.name)
        validator.check("var_shape", var_shape, "v_shape", v_shape, Rel.EQ, self.name)
        validator.check_int(len(indices_shape), 1, Rel.EQ, "indices rank", self.name)
        validator.check('grad_shape[0]', grad_shape[0], 'indices_shape[0]', indices_shape[0], Rel.EQ, self.name)
        if len(var_shape) > 1 and grad_shape != indices_shape + var_shape[1:]:
            raise ValueError(f"For '{self.name}', the shape of updates should be [] or "
                             f"grad_shape = indices_shape + var_shape[1:], but got var_shape: {var_shape}, "
                             f"indices_shape: {indices_shape}, grad_shape: {grad_shape}.")
        return [1], [1], [1]

    def infer_dtype(self, var_dtype, m_dtype, v_dtype, beta1_power_dtype, beta2_power_dtype, lr_dtype,
                    beta1_dtype, beta2_dtype, epsilon_dtype, grad_dtype, indices_dtype):
        args = {"var": var_dtype, "m": m_dtype, "v": v_dtype, "grad": grad_dtype}
        validator.check_tensor_type_same(args, mstype.number_type, self.name)

        args = {"beta1_power": beta1_power_dtype, "beta2_power": beta2_power_dtype, 'lr': lr_dtype,
                "beta1": beta1_dtype, "beta2": beta2_dtype, "epsilon": epsilon_dtype}
        validator.check_scalar_or_tensor_type_same(args, [mstype.float16, mstype.float32], self.name, True)

        validator.check_tensor_type_same({"indices_dtype": indices_dtype}, [mstype.int32], self.name)
        return var_dtype, m_dtype, v_dtype


class FusedSparseFtrl(PrimitiveWithInfer):
    """
    Merges the duplicate value of the gradient and then updates relevant entries according to the FTRL-proximal scheme.

    All of inputs except `indices` comply with the implicit type conversion rules to make the data types consistent.
    If they have different data types, lower priority data type will be converted to
    relatively highest priority data type.
    RuntimeError exception will be thrown when the data type conversion of Parameter is required.

    Args:
        lr (float): The learning rate value, must be positive.
        l1 (float): l1 regularization strength, must be greater than or equal to zero.
        l2 (float): l2 regularization strength, must be greater than or equal to zero.
        lr_power (float): Learning rate power controls how the learning rate decreases during training,
            must be less than or equal to zero. Use fixed learning rate if `lr_power` is zero.
        use_locking (bool): Use locks for updating operation if true . Default: False.

    Inputs:
        - **var** (Parameter) - The variable to be updated. The data type must be float32.
        - **accum** (Parameter) - The accumulation to be updated, must be same type and shape as `var`.
        - **linear** (Parameter) - the linear coefficient to be updated, must be same type and shape as `var`.
        - **grad** (Tensor) - A tensor of the same type as `var`, for the gradient.
        - **indices** (Tensor) - A vector of indices into the first dimension of `var` and `accum`. The shape
          of `indices` must be the same as `grad` in first dimension. The type must be int32.

    Outputs:
        Tuple of 3 Tensor, this operator will update the input parameters directly, the outputs are useless.

        - **var** (Tensor) - A Tensor with shape (1,).
        - **accum** (Tensor) - A Tensor with shape (1,).
        - **linear** (Tensor) - A Tensor with shape (1,).

    Examples:
        >>> import mindspore
        >>> import mindspore.nn as nn
        >>> import numpy as np
        >>> from mindspore import Parameter
        >>> from mindspore import Tensor
        >>> from mindspore.ops import operations as P
        >>> class SparseApplyFtrlNet(nn.Cell):
        >>>     def __init__(self):
        >>>         super(SparseApplyFtrlNet, self).__init__()
        >>>         self.sparse_apply_ftrl = P.FusedSparseFtrl(lr=0.01, l1=0.0, l2=0.0, lr_power=-0.5)
        >>>         self.var = Parameter(Tensor(np.random.rand(3, 1, 2).astype(np.float32)), name="var")
        >>>         self.accum = Parameter(Tensor(np.random.rand(3, 1, 2).astype(np.float32)), name="accum")
        >>>         self.linear = Parameter(Tensor(np.random.rand(3, 1, 2).astype(np.float32)), name="linear")
        >>>
        >>>     def construct(self, grad, indices):
        >>>         out = self.sparse_apply_ftrl(self.var, self.accum, self.linear, grad, indices)
        >>>         return out
        >>>
        >>> net = SparseApplyFtrlNet()
        >>> grad = Tensor(np.random.rand(2, 1, 2).astype(np.float32))
        >>> indices = Tensor(np.array([0, 1]).astype(np.int32))
        >>> output = net(grad, indices)
    """
    __mindspore_signature__ = (
        sig.make_sig('var', sig.sig_rw.RW_WRITE, dtype=sig.sig_dtype.T),
        sig.make_sig('accum', sig.sig_rw.RW_WRITE, dtype=sig.sig_dtype.T),
        sig.make_sig('linear', sig.sig_rw.RW_WRITE, dtype=sig.sig_dtype.T),
        sig.make_sig('grad', dtype=sig.sig_dtype.T),
        sig.make_sig('indices', dtype=sig.sig_dtype.T1),
    )

    @prim_attr_register
    def __init__(self, lr, l1, l2, lr_power, use_locking=False):
        self.init_prim_io_names(inputs=['var', 'accum', 'linear', 'grad', 'indices'],
                                outputs=['output'])
        validator.check_value_type("lr", lr, [float], self.name)
        validator.check_value_type("l1", l1, [float], self.name)
        validator.check_value_type("l2", l2, [float], self.name)
        validator.check_value_type("lr_power", lr_power, [float], self.name)
        self.lr = validator.check_positive_float(lr, "lr", self.name)
        self.l1 = validator.check_non_negative_float(l1, "l1", self.name)
        self.l2 = validator.check_non_negative_float(l2, "l2", self.name)
        self.lr_power = validator.check_number("lr_power", lr_power, 0, Rel.LE, self.name)
        self.use_locking = validator.check_value_type("use_locking", use_locking, [bool], self.name)

    def infer_shape(self, var_shape, accum_shape, linear_shape, grad_shape, indices_shape):
        validator.check('var shape', var_shape, 'accum shape', accum_shape, Rel.EQ, self.name)
        validator.check('var shape', var_shape, 'linear shape', linear_shape, Rel.EQ, self.name)
        if len(var_shape) > 1:
            validator.check('var_shape[1:]', var_shape[1:], 'grad_shape[1:]', grad_shape[1:], Rel.EQ, self.name)
        validator.check_int(len(indices_shape), 1, Rel.EQ, "indices rank", self.name)
        validator.check('grad_shape[0]', grad_shape[0], 'indices_shape[0]', indices_shape[0], Rel.EQ, self.name)
        return [1], [1], [1]

    def infer_dtype(self, var_dtype, accum_dtype, linear_dtype, grad_dtype, indices_dtype):
        args = {"var_dtype": var_dtype, "accum_dtype": accum_dtype,
                "linear_dtype": linear_dtype, "grad_dtype": grad_dtype}
        validator.check_tensor_type_same(args, [mstype.float32], self.name)
        validator.check_tensor_type_same({"indices_dtype": indices_dtype}, [mstype.int32], self.name)
        return var_dtype, accum_dtype, linear_dtype


class FusedSparseProximalAdagrad(PrimitiveWithInfer):
    r"""
    Merges the duplicate value of the gradient and then updates relevant entries according to the proximal adagrad
    algorithm.

    .. math::
            accum += grad * grad
    .. math::
            \text{prox_v} = var - lr * grad * \frac{1}{\sqrt{accum}}
    .. math::
            var = \frac{sign(\text{prox_v})}{1 + lr * l2} * \max(\left| \text{prox_v} \right| - lr * l1, 0)

    All of inputs except `indices` comply with the implicit type conversion rules to make the data types consistent.
    If they have different data types, lower priority data type will be converted to
    relatively highest priority data type.
    RuntimeError exception will be thrown when the data type conversion of Parameter is required.

    Args:
        use_locking (bool): If true, the variable and accumulation tensors will be protected from being updated.
            Default: False.

    Inputs:
        - **var** (Parameter) - Variable tensor to be updated. The data type must be float32.
        - **accum** (Parameter) - Variable tensor to be updated, has the same dtype as `var`.
        - **lr** (Tensor) - The learning rate value. The data type must be float32.
        - **l1** (Tensor) - l1 regularization strength. The data type must be float32.
        - **l2** (Tensor) - l2 regularization strength. The data type must be float32.
        - **grad** (Tensor) - A tensor of the same type as `var`, for the gradient. The data type must be float32.
        - **indices** (Tensor) - A vector of indices into the first dimension of `var` and `accum`. The data type
          must be int32.

    Outputs:
        Tuple of 2 Tensors, this operator will update the input parameters directly, the outputs are useless.

        - **var** (Tensor) - A Tensor with shape (1,).
        - **accum** (Tensor) - A Tensor with shape (1,).

    Examples:
        >>> import numpy as np
        >>> import mindspore.nn as nn
        >>> from mindspore import Tensor, Parameter
        >>> from mindspore.ops import operations as P
        >>> class Net(nn.Cell):
        >>>     def __init__(self):
        >>>         super(Net, self).__init__()
        >>>         self.sparse_apply_proximal_adagrad = P.FusedSparseProximalAdagrad()
        >>>         self.var = Parameter(Tensor(np.random.rand(3, 1, 2).astype(np.float32)), name="var")
        >>>         self.accum = Parameter(Tensor(np.random.rand(3, 1, 2).astype(np.float32)), name="accum")
        >>>         self.lr = Tensor(0.01, mstype.float32)
        >>>         self.l1 = Tensor(0.0, mstype.float32)
        >>>         self.l2 = Tensor(0.0, mstype.float32)
        >>>     def construct(self, grad, indices):
        >>>         out = self.sparse_apply_proximal_adagrad(self.var, self.accum, self.lr, self.l1,
        >>>                                                  self.l2, grad, indices)
        >>>         return out
        >>> net = Net()
        >>> grad = Tensor(np.random.rand(2, 1, 2).astype(np.float32))
        >>> indices = Tensor(np.array([0, 1]).astype(np.int32))
        >>> output = net(grad, indices)
    """
    __mindspore_signature__ = (
        sig.make_sig('var', sig.sig_rw.RW_WRITE, dtype=sig.sig_dtype.T),
        sig.make_sig('accum', sig.sig_rw.RW_WRITE, dtype=sig.sig_dtype.T),
        sig.make_sig('lr', dtype=sig.sig_dtype.T),
        sig.make_sig('l1', dtype=sig.sig_dtype.T),
        sig.make_sig('l2', dtype=sig.sig_dtype.T),
        sig.make_sig('grad', dtype=sig.sig_dtype.T),
        sig.make_sig('indices', dtype=sig.sig_dtype.T1),
    )

    @prim_attr_register
    def __init__(self, use_locking=False):
        self.init_prim_io_names(inputs=['var', 'accum', 'lr', 'l1', 'l2', 'grad', 'indices'],
                                outputs=['output'])
        self.use_locking = validator.check_value_type("use_locking", use_locking, [bool], self.name)

    def infer_shape(self, var_shape, accum_shape, lr_shape, l1_shape, l2_shape, grad_shape, indices_shape):
        validator.check_int(len(indices_shape), 1, Rel.EQ, "indices rank", self.name)
        return [1], [1]

    def infer_dtype(self, var_dtype, accum_dtype, lr_dtype, l1_dtype, l2_dtype, grad_dtype, indices_dtype):
        args = {'var': var_dtype, 'accum': accum_dtype, 'grad': grad_dtype}
        validator.check_tensor_type_same(args, [mstype.float32], self.name)
        validator.check_scalar_or_tensor_type_same({"lr": lr_dtype}, [mstype.float32], self.name)
        validator.check_scalar_or_tensor_type_same({"l1": l1_dtype}, [mstype.float32], self.name)
        validator.check_scalar_or_tensor_type_same({"l2": l2_dtype}, [mstype.float32], self.name)
        valid_types = [mstype.int16, mstype.int32, mstype.int64,
                       mstype.uint16, mstype.uint32, mstype.uint64]
        validator.check_tensor_type_same({'indices': indices_dtype}, valid_types, self.name)
        return var_dtype, accum_dtype


class KLDivLoss(PrimitiveWithInfer):
    r"""
    Computes the Kullback-Leibler divergence between the target and the output.

    Note:
        Sets input as :math:`x`, input label as :math:`y`, output as :math:`\ell(x, y)`.
        Let,

        .. math::
            L = \{l_1,\dots,l_N\}^\top, \quad
            l_n = y_n \cdot (\log y_n - x_n)

        Then,

        .. math::
            \ell(x, y) = \begin{cases}
            L, & \text{if reduction} = \text{`none';}\\
            \operatorname{mean}(L), & \text{if reduction} = \text{`mean';}\\
            \operatorname{sum}(L),  & \text{if reduction} = \text{`sum'.}
            \end{cases}

    Args:
        reduction (str): Specifies the reduction to be applied to the output.
            Its value must be one of 'none', 'mean', 'sum'. Default: 'mean'.

    Inputs:
        - **input_x** (Tensor) - The input Tensor. The data type must be float32.
        - **input_y** (Tensor) - The label Tensor which has the same shape as `input_x`. The data type must be float32.

    Outputs:
        Tensor or Scalar, if `reduction` is 'none', then output is a tensor and has the same shape as `input_x`.
        Otherwise it is a scalar.

    Examples:
        >>> import mindspore
        >>> import mindspore.nn as nn
        >>> import numpy as np
        >>> from mindspore import Tensor
        >>> from mindspore.ops import operations as P
        >>> class Net(nn.Cell):
        >>>     def __init__(self):
        >>>         super(Net, self).__init__()
        >>>         self.kldiv_loss = P.KLDivLoss()
        >>>     def construct(self, x, y):
        >>>         result = self.kldiv_loss(x, y)
        >>>         return result
        >>>
        >>> net = Net()
        >>> input_x = Tensor(np.array([0.2, 0.7, 0.1]), mindspore.float32)
        >>> input_y = Tensor(np.array([0., 1., 0.]), mindspore.float32)
        >>> result = net(input_x, input_y)
    """

    @prim_attr_register
    def __init__(self, reduction='mean'):
        self.reduction = validator.check_string(reduction, ['none', 'mean', 'sum'], 'reduction', self.name)

    def infer_shape(self, x_shape, y_shape):
        validator.check('x_shape', x_shape, 'y_shape', y_shape, Rel.EQ, self.name)
        if self.reduction in ('mean', 'sum'):
            shape = []
        else:
            shape = x_shape
        return shape

    def infer_dtype(self, x_type, y_type):
        args = {'x': x_type, 'y': y_type}
        valid_types = (mstype.float16, mstype.float32)
        validator.check_tensor_type_same(args, valid_types, self.name)
        return x_type


class BinaryCrossEntropy(PrimitiveWithInfer):
    r"""
    Computes the Binary Cross Entropy between the target and the output.

    Note:
        Sets input as :math:`x`, input label as :math:`y`, output as :math:`\ell(x, y)`.
        Let,

        .. math::
            L = \{l_1,\dots,l_N\}^\top, \quad
            l_n = - w_n \left[ y_n \cdot \log x_n + (1 - y_n) \cdot \log (1 - x_n) \right]

        Then,

        .. math::
            \ell(x, y) = \begin{cases}
            L, & \text{if reduction} = \text{`none';}\\
            \operatorname{mean}(L), & \text{if reduction} = \text{`mean';}\\
            \operatorname{sum}(L),  & \text{if reduction} = \text{`sum'.}
            \end{cases}

    Args:
        reduction (str): Specifies the reduction to be applied to the output.
            Its value must be one of 'none', 'mean', 'sum'. Default: 'mean'.

    Inputs:
        - **input_x** (Tensor) - The input Tensor. The data type must be float16 or float32.
        - **input_y** (Tensor) - The label Tensor which has same shape and data type as `input_x`.
        - **weight** (Tensor, optional) - A rescaling weight applied to the loss of each batch element.
          And it must have same shape and data type as `input_x`. Default: None.

    Outputs:
        Tensor or Scalar, if `reduction` is 'none', then output is a tensor and has the same shape as `input_x`.
        Otherwise, the output is a scalar.

    Examples:
        >>> import mindspore
        >>> import mindspore.nn as nn
        >>> import numpy as np
        >>> from mindspore import Tensor
        >>> from mindspore.ops import operations as P
        >>> class Net(nn.Cell):
        >>>     def __init__(self):
        >>>         super(Net, self).__init__()
        >>>         self.binary_cross_entropy = P.BinaryCrossEntropy()
        >>>     def construct(self, x, y, weight):
        >>>         result = self.binary_cross_entropy(x, y, weight)
        >>>         return result
        >>>
        >>> net = Net()
        >>> input_x = Tensor(np.array([0.2, 0.7, 0.1]), mindspore.float32)
        >>> input_y = Tensor(np.array([0., 1., 0.]), mindspore.float32)
        >>> weight = Tensor(np.array([1, 2, 2]), mindspore.float32)
        >>> result = net(input_x, input_y, weight)
        0.38240486
    """

    @prim_attr_register
    def __init__(self, reduction='mean'):
        self.reduction = validator.check_string(reduction, ['none', 'mean', 'sum'], 'reduction', self.name)

    def infer_shape(self, x_shape, y_shape, weight_shape):
        validator.check('x_shape', x_shape, 'y_shape', y_shape, Rel.EQ, self.name)
        if weight_shape:
            validator.check('y_shape', y_shape, 'weight_shape', weight_shape, Rel.EQ, self.name)
        if self.reduction in ('mean', 'sum'):
            shape = []
        else:
            shape = x_shape
        return shape

    def infer_dtype(self, x_type, y_type, weight_type):
        args = {'x': x_type, 'y': y_type}
        valid_types = (mstype.float16, mstype.float32)
        validator.check_tensor_type_same(args, valid_types, self.name)
        if weight_type:
            validator.check_tensor_type_same({'x': x_type, 'weight': weight_type}, valid_types, self.name)
        return x_type


class ApplyAdaMax(PrimitiveWithInfer):
    r"""
    Updates relevant entries according to the adamax scheme.

    The updating formulas are as follows,

    .. math::
        \begin{array}{ll} \\
            m_{t} = \beta_1 * m_{t-1} + (1 - \beta_1) * g \\
            v_{t} = \max(\beta_2 * v_{t-1}, \left| g \right|) \\
            var = var - \frac{l}{1 - \beta_1^t} * \frac{m_{t}}{v_{t} + \epsilon}
        \end{array}

    :math:`t` represents updating step while :math:`m` represents the 1st moment vector, :math:`m_{t-1}`
    is the last momentent of :math:`m_{t}`, :math:`v` represents the 2nd moment vector, :math:`v_{t-1}`
    is the last momentent of :math:`v_{t}`, :math:`l` represents scaling factor `lr`,
    :math:`g` represents `grad`, :math:`\beta_1, \beta_2` represent `beta1` and `beta2`,
    :math:`beta_1^t` represents `beta1_power`, :math:`var` represents the variable to be updated,
    :math:`\epsilon` represents `epsilon`.

    Inputs of `var`, `m`, `v` and `grad` comply with the implicit type conversion rules
    to make the data types consistent.
    If they have different data types, lower priority data type will be converted to
    relatively highest priority data type.
    RuntimeError exception will be thrown when the data type conversion of Parameter is required.

    Inputs:
        - **var** (Parameter) - Variable to be updated. With float32 or float16 data type.
        - **m** (Parameter) - The 1st moment vector in the updating formula, has the same shape and type as `var`.
          With float32 or float16 data type.
        - **v** (Parameter) - The 2nd moment vector in the updating formula. Mean square gradients
          with the same shape and type as `var`. With float32 or float16 data type.
        - **beta1_power** (Union[Number, Tensor]) - :math:`beta_1^t` in the updating formula, must be scalar.
          With float32 or float16 data type.
        - **lr** (Union[Number, Tensor]) - Learning rate, :math:`l` in the updating formula, must be scalar.
          With float32 or float16 data type.
        - **beta1** (Union[Number, Tensor]) - The exponential decay rate for the 1st moment estimations,
          must be scalar. With float32 or float16 data type.
        - **beta2** (Union[Number, Tensor]) - The exponential decay rate for the 2nd moment estimations,
          must be scalar. With float32 or float16 data type.
        - **epsilon** (Union[Number, Tensor]) - A small value added for numerical stability, must be scalar.
          With float32 or float16 data type.
        - **grad** (Tensor) - A tensor for gradient, has the same shape and type as `var`.
          With float32 or float16 data type.

    Outputs:
        Tuple of 3 Tensor, the updated parameters.

        - **var** (Tensor) - The same shape and data type as `var`.
        - **m** (Tensor) - The same shape and data type as `m`.
        - **v** (Tensor) - The same shape and data type as `v`.

    Examples:
        >>> import numpy as np
        >>> import mindspore.nn as nn
        >>> from mindspore import Tensor, Parameter
        >>> from mindspore.ops import operations as P
        >>> import mindspore.common.dtype as mstype
        >>> class Net(nn.Cell):
        >>>     def __init__(self):
        >>>         super(Net, self).__init__()
        >>>         self.apply_ada_max = P.ApplyAdaMax()
        >>>         self.var = Parameter(Tensor(np.random.rand(3, 3).astype(np.float32)), name="var")
        >>>         self.m = Parameter(Tensor(np.random.rand(3, 3).astype(np.float32)), name="m")
        >>>         self.v = Parameter(Tensor(np.random.rand(3, 3).astype(np.float32)), name="v")
        >>>     def construct(self, beta1_power, lr, beta1, beta2, epsilon, grad):
        >>>         out = self.apply_ada_max(self.var, self.m, self.v, beta1_power, lr, beta1, beta2, epsilon, grad)
        >>>         return out
        >>> net = Net()
        >>> beta1_power =Tensor(0.9, mstype.float32)
        >>> lr = Tensor(0.001, mstype.float32)
        >>> beta1 = Tensor(0.9, mstype.float32)
        >>> beta2 = Tensor(0.99, mstype.float32)
        >>> epsilon = Tensor(1e-10, mstype.float32)
        >>> grad = Tensor(np.random.rand(3, 3).astype(np.float32))
        >>> result = net(beta1_power, lr, beta1, beta2, epsilon, grad)
    """

    __mindspore_signature__ = (
        sig.make_sig('var', sig.sig_rw.RW_WRITE, dtype=sig.sig_dtype.T),
        sig.make_sig('m', sig.sig_rw.RW_WRITE, dtype=sig.sig_dtype.T),
        sig.make_sig('v', sig.sig_rw.RW_WRITE, dtype=sig.sig_dtype.T),
        sig.make_sig('beta1_power', dtype=sig.sig_dtype.T1),
        sig.make_sig('lr', dtype=sig.sig_dtype.T2),
        sig.make_sig('beta1', dtype=sig.sig_dtype.T3),
        sig.make_sig('beta2', dtype=sig.sig_dtype.T4),
        sig.make_sig('epsilon', dtype=sig.sig_dtype.T5),
        sig.make_sig('grad', dtype=sig.sig_dtype.T),
    )

    @prim_attr_register
    def __init__(self):
        """Initialize ApplyAdaMax"""

    def infer_shape(self, var_shape, m_shape, v_shape, beta1_power_shape, lr_shape,
                    beta1_shape, beta2_shape, epsilon_shape, grad_shape):
        validator.check("m_shape", m_shape, "var_shape", var_shape, Rel.EQ, self.name)
        validator.check("v_shape", v_shape, "var_shape", var_shape, Rel.EQ, self.name)
        validator.check("grad_shape", grad_shape, "var_shape", var_shape, Rel.EQ, self.name)
        beta1_power_shp_len = len(beta1_power_shape)
        validator.check_int(beta1_power_shp_len, 1, Rel.LE, "beta1 power's rank", self.name)
        if beta1_power_shp_len == 1:
            validator.check_int(beta1_power_shape[0], 1, Rel.EQ, "beta1_power_shape[0]", self.name)
        lr_shp_len = len(lr_shape)
        validator.check_int(lr_shp_len, 1, Rel.LE, "lr's rank", self.name)
        if lr_shp_len == 1:
            validator.check_int(lr_shape[0], 1, Rel.EQ, "lr_shape[0]", self.name)
        beta1_shp_len = len(beta1_shape)
        validator.check_int(beta1_shp_len, 1, Rel.LE, "beta1's rank", self.name)
        if beta1_shp_len == 1:
            validator.check_int(beta1_shape[0], 1, Rel.EQ, "beta1_shape[0]", self.name)
        beta2_shp_len = len(beta2_shape)
        validator.check_int(beta2_shp_len, 1, Rel.LE, "beta2's rank", self.name)
        if beta2_shp_len == 1:
            validator.check_int(beta2_shape[0], 1, Rel.EQ, "beta2_shape[0]", self.name)
        epsilon_shp_len = len(epsilon_shape)
        validator.check_int(epsilon_shp_len, 1, Rel.LE, "epsilon's rank", self.name)
        if epsilon_shp_len == 1:
            validator.check_int(epsilon_shape[0], 1, Rel.EQ, "epsilon_shape[0]", self.name)
        return var_shape, m_shape, v_shape

    def infer_dtype(self, var_dtype, m_dtype, v_dtype, beta1_power_dtype, lr_dtype,
                    beta1_dtype, beta2_dtype, epsilon_dtype, grad_dtype):
        valid_types = [mstype.float16, mstype.float32]
        args = {"var": var_dtype, "m": m_dtype, "v": v_dtype, "grad": grad_dtype}
        validator.check_tensor_type_same(args, valid_types, self.name)
        validator.check_scalar_or_tensor_type_same({"beta1_power": beta1_power_dtype}, valid_types, self.name)
        validator.check_scalar_or_tensor_type_same({"lr": lr_dtype}, valid_types, self.name)
        validator.check_scalar_or_tensor_type_same({"beta1": beta1_dtype}, valid_types, self.name)
        validator.check_scalar_or_tensor_type_same({"beta2": beta2_dtype}, valid_types, self.name)
        validator.check_scalar_or_tensor_type_same({"epsilon": epsilon_dtype}, valid_types, self.name)
        return var_dtype, m_dtype, v_dtype


class ApplyAdadelta(PrimitiveWithInfer):
    r"""
    Updates relevant entries according to the adadelta scheme.

    .. math::
            accum = \rho * accum + (1 - \rho) * grad^2
    .. math::
            \text{update} = \sqrt{\text{accum_update} + \epsilon} * \frac{grad}{\sqrt{accum + \epsilon}}
    .. math::
            \text{accum_update} = \rho * \text{accum_update} + (1 - \rho) * update^2
    .. math::
            var -= lr * update

    Inputs of `var`, `accum`, `accum_update` and `grad` comply with the implicit type conversion rules
    to make the data types consistent.
    If they have different data types, lower priority data type will be converted to
    relatively highest priority data type.
    RuntimeError exception will be thrown when the data type conversion of Parameter is required.

    Inputs:
        - **var** (Parameter) - Weights to be updated. With float32 or float16 data type.
        - **accum** (Parameter) - Accumulation to be updated, has the same shape and type as `var`.
          With float32 or float16 data type.
        - **accum_update** (Parameter) - Accum_update to be updated, has the same shape and type as `var`.
          With float32 or float16 data type.
        - **lr** (Union[Number, Tensor]) - Learning rate, must be scalar. With float32 or float16 data type.
        - **rho** (Union[Number, Tensor]) - Decay rate, must be scalar. With float32 or float16 data type.
        - **epsilon** (Union[Number, Tensor]) - A small value added for numerical stability, must be scalar.
          With float32 or float16 data type.
        - **grad** (Tensor) - Gradients, has the same shape and type as `var`. With float32 or float16 data type.

    Outputs:
        Tuple of 3 Tensor, the updated parameters.

        - **var** (Tensor) - The same shape and data type as `var`.
        - **accum** (Tensor) - The same shape and data type as `accum`.
        - **accum_update** (Tensor) - The same shape and data type as `accum_update`.

    Examples:
        >>> import numpy as np
        >>> import mindspore.nn as nn
        >>> from mindspore import Tensor, Parameter
        >>> from mindspore.ops import operations as P
        >>> import mindspore.common.dtype as mstype
        >>> class Net(nn.Cell):
        >>>     def __init__(self):
        >>>         super(Net, self).__init__()
        >>>         self.apply_adadelta = P.ApplyAdadelta()
        >>>         self.var = Parameter(Tensor(np.random.rand(3, 3).astype(np.float32)), name="var")
        >>>         self.accum = Parameter(Tensor(np.random.rand(3, 3).astype(np.float32)), name="accum")
        >>>         self.accum_update = Parameter(Tensor(np.random.rand(3, 3).astype(np.float32)), name="accum_update")
        >>>     def construct(self, lr, rho, epsilon, grad):
        >>>         out = self.apply_adadelta(self.var, self.accum, self.accum_update, lr, rho, epsilon, grad)
        >>>         return out
        >>> net = Net()
        >>> lr = Tensor(0.001, mstype.float32)
        >>> rho = Tensor(0.0, mstype.float32)
        >>> epsilon = Tensor(1e-6, mstype.float32)
        >>> grad = Tensor(np.random.rand(3, 3).astype(np.float32))
        >>> result = net(lr, rho, epsilon, grad)
    """

    __mindspore_signature__ = (
        sig.make_sig('var', sig.sig_rw.RW_WRITE, dtype=sig.sig_dtype.T),
        sig.make_sig('accum', sig.sig_rw.RW_WRITE, dtype=sig.sig_dtype.T),
        sig.make_sig('accum_update', sig.sig_rw.RW_WRITE, dtype=sig.sig_dtype.T),
        sig.make_sig('lr', dtype=sig.sig_dtype.T1),
        sig.make_sig('rho', dtype=sig.sig_dtype.T2),
        sig.make_sig('epsilon', dtype=sig.sig_dtype.T3),
        sig.make_sig('grad', dtype=sig.sig_dtype.T),
    )

    @prim_attr_register
    def __init__(self):
        """Initialize ApplyAdadelta"""

    def infer_shape(self, var_shape, accum_shape, accum_update_shape, lr_shape, rho_shape,
                    epsilon_shape, grad_shape):
        validator.check("accum_shape", accum_shape, "var_shape", var_shape, Rel.EQ, self.name)
        validator.check("accum_update_shape", accum_update_shape, "var_shape", var_shape, Rel.EQ, self.name)
        validator.check("grad_shape", grad_shape, "var_shape", var_shape, Rel.EQ, self.name)
        lr_shp_len = len(lr_shape)
        validator.check_int(lr_shp_len, 1, Rel.LE, "lr's rank", self.name)
        if lr_shp_len == 1:
            validator.check_int(lr_shape[0], 1, Rel.EQ, "lr_shape[0]", self.name)
        rho_shp_len = len(rho_shape)
        validator.check_int(rho_shp_len, 1, Rel.LE, "rho's rank", self.name)
        if rho_shp_len == 1:
            validator.check_int(rho_shape[0], 1, Rel.EQ, "rho_shape[0]", self.name)
        epsilon_shp_len = len(epsilon_shape)
        validator.check_int(epsilon_shp_len, 1, Rel.LE, "lepsilon's rank", self.name)
        if epsilon_shp_len == 1:
            validator.check_int(epsilon_shape[0], 1, Rel.EQ, "epsilon_shape[0]", self.name)
        return var_shape, accum_shape, accum_update_shape

    def infer_dtype(self, var_dtype, accum_dtype, accum_update_dtype, lr_dtype, rho_dtype,
                    epsilon_dtype, grad_dtype):
        valid_types = [mstype.float16, mstype.float32]
        args = {"var": var_dtype, "accum": accum_dtype, "accum_update": accum_update_dtype, "grad": grad_dtype}
        validator.check_tensor_type_same(args, valid_types, self.name)
        validator.check_scalar_or_tensor_type_same({"lr": lr_dtype}, valid_types, self.name)
        validator.check_scalar_or_tensor_type_same({"rho": rho_dtype}, valid_types, self.name)
        validator.check_scalar_or_tensor_type_same({"epsilon": epsilon_dtype}, valid_types, self.name)
        return var_dtype, accum_dtype, accum_update_dtype


class ApplyAdagrad(PrimitiveWithInfer):
    r"""
    Updates relevant entries according to the adagrad scheme.

    .. math::
            accum += grad * grad
    .. math::
            var -= lr * grad * \frac{1}{\sqrt{accum}}

    Inputs of `var`, `accum` and `grad` comply with the implicit type conversion rules
    to make the data types consistent..
    If they have different data types, lower priority data type will be converted to
    relatively highest priority data type.
    RuntimeError exception will be thrown when the data type conversion of Parameter is required.

    Args:
        update_slots (bool): If `True`, `accum` will be updated. Default: True.

    Inputs:
        - **var** (Parameter) - Variable to be updated. With float32 or float16 data type.
        - **accum** (Parameter) - Accumulation to be updated. The shape and dtype must be the same as `var`.
          With float32 or float16 data type.
        - **lr** (Union[Number, Tensor]) - The learning rate value, must be scalar. With float32 or float16 data type.
        - **grad** (Tensor) - A tensor for gradient. The shape and dtype must be the same as `var`.
          With float32 or float16 data type.

    Outputs:
        Tuple of 2 Tensors, the updated parameters.

        - **var** (Tensor) - The same shape and data type as `var`.
        - **accum** (Tensor) - The same shape and data type as `accum`.

    Examples:
        >>> import numpy as np
        >>> import mindspore.nn as nn
        >>> from mindspore import Tensor, Parameter
        >>> from mindspore.ops import operations as P
        >>> import mindspore.common.dtype as mstype
        >>> class Net(nn.Cell):
        >>>     def __init__(self):
        >>>         super(Net, self).__init__()
        >>>         self.apply_adagrad = P.ApplyAdagrad()
        >>>         self.var = Parameter(Tensor(np.random.rand(3, 3).astype(np.float32)), name="var")
        >>>         self.accum = Parameter(Tensor(np.random.rand(3, 3).astype(np.float32)), name="accum")
        >>>     def construct(self, lr, grad):
        >>>         out = self.apply_adagrad(self.var, self.accum, lr, grad)
        >>>         return out
        >>> net = Net()
        >>> lr = Tensor(0.001, mstype.float32)
        >>> grad = Tensor(np.random.rand(3, 3).astype(np.float32))
        >>> result = net(lr, grad)
    """

    __mindspore_signature__ = (
        sig.make_sig('var', sig.sig_rw.RW_WRITE, dtype=sig.sig_dtype.T),
        sig.make_sig('accum', sig.sig_rw.RW_WRITE, dtype=sig.sig_dtype.T),
        sig.make_sig('lr', dtype=sig.sig_dtype.T1),
        sig.make_sig('grad', dtype=sig.sig_dtype.T),
    )

    @prim_attr_register
    def __init__(self, update_slots=True):
        validator.check_value_type("update_slots", update_slots, [bool], self.name)

    def infer_shape(self, var_shape, accum_shape, lr_shape, grad_shape):
        validator.check('accum shape', accum_shape, 'var shape', var_shape, Rel.EQ, self.name)
        validator.check('grad shape', grad_shape, 'var shape', var_shape, Rel.EQ, self.name)
        lr_shp_len = len(lr_shape)
        validator.check_int(lr_shp_len, 1, Rel.LE, "lr's rank", self.name)
        if lr_shp_len == 1:
            validator.check_int(lr_shape[0], 1, Rel.EQ, "lr_shape[0]", self.name)
        return var_shape, accum_shape

    def infer_dtype(self, var_dtype, accum_dtype, lr_dtype, grad_dtype):
        args = {'var': var_dtype, 'accum': accum_dtype, 'grad': grad_dtype}
        valid_types = [mstype.float16, mstype.float32]
        validator.check_tensor_type_same(args, valid_types, self.name)
        validator.check_scalar_or_tensor_type_same({'lr': lr_dtype}, valid_types, self.name)
        return var_dtype, accum_dtype


class ApplyAdagradV2(PrimitiveWithInfer):
    r"""
    Updates relevant entries according to the adagradv2 scheme.

    .. math::
            accum += grad * grad
    .. math::
            var -= lr * grad * \frac{1}{\sqrt{accum} + \epsilon}

    Inputs of `var`, `accum` and `grad` comply with the implicit type conversion rules
    to make the data types consistent.
    If they have different data types, lower priority data type will be converted to
    relatively highest priority data type.
    RuntimeError exception will be thrown when the data type conversion of Parameter is required.

    Args:
        epsilon (float): A small value added for numerical stability.
        update_slots (bool): If `True`, `accum` will be updated. Default: True.

    Inputs:
        - **var** (Parameter) - Variable to be updated. With float16 or float32 data type.
        - **accum** (Parameter) - Accumulation to be updated. The shape and dtype must be the same as `var`.
          With float16 or float32 data type.
        - **lr** (Union[Number, Tensor]) - The learning rate value, must be a float number or
          a scalar tensor with float16 or float32 data type.
        - **grad** (Tensor) - A tensor for gradient. The shape and dtype must be the same as `var`.
          With float16 or float32 data type.

    Outputs:
        Tuple of 2 Tensors, the updated parameters.

        - **var** (Tensor) - The same shape and data type as `var`.
        - **accum** (Tensor) - The same shape and data type as `m`.

    Examples:
        >>> import numpy as np
        >>> import mindspore.nn as nn
        >>> from mindspore import Tensor, Parameter
        >>> from mindspore.ops import operations as P
        >>> import mindspore.common.dtype as mstype
        >>> class Net(nn.Cell):
        >>>     def __init__(self):
        >>>         super(Net, self).__init__()
        >>>         self.apply_adagrad_v2 = P.ApplyAdagradV2(epsilon=1e-6)
        >>>         self.var = Parameter(Tensor(np.random.rand(3, 3).astype(np.float32)), name="var")
        >>>         self.accum = Parameter(Tensor(np.random.rand(3, 3).astype(np.float32)), name="accum")
        >>>     def construct(self, lr, grad):
        >>>         out = self.apply_adagrad_v2(self.var, self.accum, lr, grad)
        >>>         return out
        >>> net = Net()
        >>> lr = Tensor(0.001, mstype.float32)
        >>> grad = Tensor(np.random.rand(3, 3).astype(np.float32))
        >>> result = net(lr, grad)
    """

    __mindspore_signature__ = (
        sig.make_sig('var', sig.sig_rw.RW_WRITE, dtype=sig.sig_dtype.T),
        sig.make_sig('accum', sig.sig_rw.RW_WRITE, dtype=sig.sig_dtype.T),
        sig.make_sig('lr', dtype=sig.sig_dtype.T1),
        sig.make_sig('grad', dtype=sig.sig_dtype.T),
    )

    @prim_attr_register
    def __init__(self, epsilon, update_slots=True):
        validator.check_value_type("epsilon", epsilon, [float], self.name)
        validator.check_value_type("update_slots", update_slots, [bool], self.name)

    def infer_shape(self, var_shape, accum_shape, lr_shape, grad_shape):
        validator.check('var shape', var_shape, 'accum shape', accum_shape, Rel.EQ, self.name)
        validator.check('var shape', var_shape, 'grad shape', grad_shape, Rel.EQ, self.name)
        lr_shp_len = len(lr_shape)
        validator.check_int(lr_shp_len, 1, Rel.LE, "lr's rank", self.name)
        if lr_shp_len == 1:
            validator.check_int(lr_shape[0], 1, Rel.EQ, "lr_shape[0]", self.name)
        return var_shape, accum_shape

    def infer_dtype(self, var_dtype, accum_dtype, lr_dtype, grad_dtype):
        args = {'var': var_dtype, 'accum': accum_dtype, 'grad': grad_dtype}
        validator.check_tensor_type_same(args, [mstype.float16, mstype.float32], self.name)
        validator.check_scalar_or_tensor_type_same({'lr': lr_dtype}, [mstype.float16, mstype.float32], self.name)
        return var_dtype, accum_dtype


class SparseApplyAdagrad(PrimitiveWithInfer):
    r"""
    Updates relevant entries according to the adagrad scheme.

    .. math::
            accum += grad * grad
    .. math::
            var -= lr * grad * (1 / sqrt(accum))

    Inputs of `var`, `accum` and `grad` comply with the implicit type conversion rules
    to make the data types consistent.
    If they have different data types, lower priority data type will be converted to
    relatively highest priority data type.
    RuntimeError exception will be thrown when the data type conversion of Parameter is required.

    Args:
        lr (float): Learning rate.
        update_slots (bool): If `True`, `accum` will be updated. Default: True.
        use_locking (bool): If true, the `var` and `accumulation` tensors will be protected from being updated.
            Default: False.

    Inputs:
        - **var** (Parameter) - Variable to be updated. The data type must be float16 or float32.
        - **accum** (Parameter) - Accumulation to be updated. The shape and data type must be the same as `var`.
        - **grad** (Tensor) - Gradient. The shape must be the same as `var`'s shape except the first dimension.
          Gradients has the same data type as `var`.
        - **indices** (Tensor) - A vector of indices into the first dimension of `var` and `accum`.
          The shape of `indices` must be the same as `grad` in first dimension, the type must be int32.

    Outputs:
        Tuple of 2 tensors, the updated parameters.

        - **var** (Tensor) - The same shape and data type as `var`.
        - **accum** (Tensor) - The same shape and data type as `accum`.

    Examples:
        >>> import numpy as np
        >>> import mindspore.nn as nn
        >>> from mindspore import Tensor, Parameter
        >>> from mindspore.ops import operations as P
        >>> import mindspore.common.dtype as mstype
        >>> class Net(nn.Cell):
        >>>     def __init__(self):
        >>>         super(Net, self).__init__()
        >>>         self.sparse_apply_adagrad = P.SparseApplyAdagrad(lr=1e-8)
        >>>         self.var = Parameter(Tensor(np.ones([1, 1, 1]).astype(np.float32)), name="var")
        >>>         self.accum = Parameter(Tensor(np.ones([1, 1, 1]).astype(np.float32)), name="accum")
        >>>     def construct(self, grad, indices):
        >>>         out = self.sparse_apply_adagrad(self.var, self.accum, grad, indices)
        >>>         return out
        >>> net = Net()
        >>> grad = Tensor(np.random.rand(1, 1, 1).astype(np.float32))
        >>> indices = Tensor([0], mstype.int32)
        >>> result = net(grad, indices)
        ([[[1.0]]], [[[1.0]]])
    """

    __mindspore_signature__ = (
        sig.make_sig('var', sig.sig_rw.RW_WRITE, dtype=sig.sig_dtype.T),
        sig.make_sig('accum', sig.sig_rw.RW_WRITE, dtype=sig.sig_dtype.T),
        sig.make_sig('grad', dtype=sig.sig_dtype.T),
        sig.make_sig('indices', dtype=sig.sig_dtype.T1),
    )

    @prim_attr_register
    def __init__(self, lr, update_slots=True, use_locking=False):
        validator.check_value_type("lr", lr, [float], self.name)
        validator.check_is_float(lr, "lr", self.name)
        validator.check_value_type("update_slots", update_slots, [bool], self.name)
        validator.check_value_type("use_locking", use_locking, [bool], self.name)

    def infer_shape(self, var_shape, accum_shape, grad_shape, indices_shape):
        validator.check('var shape', var_shape, 'accum shape', accum_shape, Rel.EQ, self.name)
        validator.check('len of var shape', len(var_shape), 'len of grad shape', len(grad_shape), Rel.EQ, self.name)
        if len(var_shape) > 1:
            validator.check('var_shape[1:]', var_shape[1:], 'grad_shape[1:]', grad_shape[1:], Rel.EQ, self.name)
        validator.check_int(len(indices_shape), 1, Rel.EQ, "indices rank", self.name)
        validator.check('grad_shape[0]', grad_shape[0], 'indices_shape[0]', indices_shape[0], Rel.EQ, self.name)
        return var_shape, accum_shape

    def infer_dtype(self, var_type, accum_type, grad_type, indices_type):
        args = {'var': var_type, 'accum': accum_type, 'grad': grad_type}
        validator.check_tensor_type_same(args, [mstype.float16, mstype.float32], self.name)
        validator.check_tensor_type_same({'indices': indices_type}, [mstype.int32], self.name)
        return var_type, accum_type


class SparseApplyAdagradV2(PrimitiveWithInfer):
    r"""
    Updates relevant entries according to the adagrad scheme.

    .. math::
            accum += grad * grad
    .. math::
            var -= lr * grad * \frac{1}{\sqrt{accum} + \epsilon}

    Inputs of `var`, `accum` and `grad` comply with the implicit type conversion rules
    to make the data types consistent.
    If they have different data types, lower priority data type will be converted to
    relatively highest priority data type.
    RuntimeError exception will be thrown when the data type conversion of Parameter is required.

    Args:
        lr (float): Learning rate.
        epsilon (float): A small value added for numerical stability.
        use_locking (bool): If `True`, the `var` and `accum` tensors will be protected from being updated.
            Default: False.
        update_slots (bool): If `True`, the computation logic will be different to `False`. Default: True.

    Inputs:
        - **var** (Parameter) - Variable to be updated. The data type must be float16 or float32.
        - **accum** (Parameter) - Accumulation to be updated. The shape and data type must be the same as `var`.
        - **grad** (Tensor) - Gradient. The shape must be the same as `var`'s shape except the first dimension.
          Gradients has the same data type as `var`.
        - **indices** (Tensor) - A vector of indices into the first dimension of `var` and `accum`.
          The shape of `indices` must be the same as `grad` in first dimension, the type must be int32.

    Outputs:
        Tuple of 2 tensors, the updated parameters.

        - **var** (Tensor) - The same shape and data type as `var`.
        - **accum** (Tensor) - The same shape and data type as `accum`.

    Examples:
        >>> import numpy as np
        >>> import mindspore.nn as nn
        >>> from mindspore import Tensor, Parameter
        >>> from mindspore.ops import operations as P
        >>> import mindspore.common.dtype as mstype
        >>> class Net(nn.Cell):
        >>>     def __init__(self):
        >>>         super(Net, self).__init__()
        >>>         self.sparse_apply_adagrad_v2 = P.SparseApplyAdagradV2(lr=1e-8, epsilon=1e-6)
        >>>         self.var = Parameter(Tensor(np.ones([1, 1, 1]).astype(np.float32)), name="var")
        >>>         self.accum = Parameter(Tensor(np.ones([1, 1, 1]).astype(np.float32)), name="accum")
        >>>
        >>>     def construct(self, grad, indices):
        >>>         out = self.sparse_apply_adagrad_v2(self.var, self.accum, grad, indices)
        >>>         return out
        >>> net = Net()
        >>> grad = Tensor(np.random.rand(1, 1, 1).astype(np.float32))
        >>> indices = Tensor([0], mstype.int32)
        >>> result = net(grad, indices)
        ([[[1.0]]], [[[1.67194188]]])
    """

    __mindspore_signature__ = (
        sig.make_sig('var', sig.sig_rw.RW_WRITE, dtype=sig.sig_dtype.T),
        sig.make_sig('accum', sig.sig_rw.RW_WRITE, dtype=sig.sig_dtype.T),
        sig.make_sig('grad', dtype=sig.sig_dtype.T),
        sig.make_sig('indices', dtype=sig.sig_dtype.T1),
    )

    @prim_attr_register
    def __init__(self, lr, epsilon, use_locking=False, update_slots=True):
        self.lr = validator.check_value_type("lr", lr, [float], self.name)
        self.epsilon = validator.check_value_type("epsilon", epsilon, [float], self.name)
        self.use_locking = validator.check_value_type("update_slots", update_slots, [bool], self.name)
        self.update_slots = validator.check_value_type("use_locking", use_locking, [bool], self.name)

    def infer_shape(self, var_shape, accum_shape, grad_shape, indices_shape):
        validator.check('var shape', var_shape, 'accum shape', accum_shape, Rel.EQ, self.name)
        validator.check('len of var shape', len(var_shape), 'len of grad shape', len(grad_shape), Rel.EQ, self.name)
        if len(var_shape) > 1:
            validator.check('var_shape[1:]', var_shape[1:], 'grad_shape[1:]', grad_shape[1:], Rel.EQ, self.name)
        validator.check_int(len(indices_shape), 1, Rel.EQ, "indices rank", self.name)
        validator.check('grad_shape[0]', grad_shape[0], 'indices_shape[0]', indices_shape[0], Rel.EQ, self.name)
        return var_shape, accum_shape

    def infer_dtype(self, var_type, accum_type, grad_type, indices_type):
        args = {'var': var_type, 'accum': accum_type, 'grad': grad_type}
        validator.check_tensor_type_same(args, [mstype.float16, mstype.float32], self.name)
        validator.check_tensor_type_same({'indices': indices_type}, [mstype.int32], self.name)
        return var_type, accum_type


class ApplyProximalAdagrad(PrimitiveWithInfer):
    r"""
    Updates relevant entries according to the proximal adagrad algorithm.

    .. math::
            accum += grad * grad
    .. math::
            \text{prox_v} = var - lr * grad * \frac{1}{\sqrt{accum}}
    .. math::
            var = \frac{sign(\text{prox_v})}{1 + lr * l2} * \max(\left| \text{prox_v} \right| - lr * l1, 0)

    Inputs of `var`, `accum` and `grad` comply with the implicit type conversion rules
    to make the data types consistent.
    If they have different data types, lower priority data type will be converted to
    relatively highest priority data type.
    RuntimeError exception will be thrown when the data type conversion of Parameter is required.

    Args:
        use_locking (bool): If true, the var and accumulation tensors will be protected from being updated.
            Default: False.

    Inputs:
        - **var** (Parameter) - Variable to be updated. The data type must be float16 or float32.
        - **accum** (Parameter) - Accumulation to be updated. Must has the same shape and dtype as `var`.
        - **lr** (Union[Number, Tensor]) - The learning rate value, must be scalar. The data type must be
          float16 or float32.
        - **l1** (Union[Number, Tensor]) - l1 regularization strength, must be scalar. The data type must be
          float16 or float32.
        - **l2** (Union[Number, Tensor]) - l2 regularization strength, must be scalar. The data type must be
          float16 or float32.
        - **grad** (Tensor) - Gradient with the same shape and dtype as `var`.

    Outputs:
        Tuple of 2 Tensors, the updated parameters.

        - **var** (Tensor) - The same shape and data type as `var`.
        - **accum** (Tensor) - The same shape and data type as `accum`.

    Examples:
        >>> import numpy as np
        >>> import mindspore.nn as nn
        >>> from mindspore import Tensor, Parameter
        >>> from mindspore.ops import operations as P
        >>> class Net(nn.Cell):
        >>>     def __init__(self):
        >>>         super(Net, self).__init__()
        >>>         self.apply_proximal_adagrad = P.ApplyProximalAdagrad()
        >>>         self.var = Parameter(Tensor(np.random.rand(3, 3).astype(np.float32)), name="var")
        >>>         self.accum = Parameter(Tensor(np.random.rand(3, 3).astype(np.float32)), name="accum")
        >>>         self.lr = 0.01
        >>>         self.l1 = 0.0
        >>>         self.l2 = 0.0
        >>>     def construct(self, grad):
        >>>         out = self.apply_proximal_adagrad(self.var, self.accum, self.lr, self.l1, self.l2, grad)
        >>>         return out
        >>> net = Net()
        >>> grad = Tensor(np.random.rand(3, 3).astype(np.float32))
        >>> output = net(grad)
    """

    __mindspore_signature__ = (
        sig.make_sig('var', sig.sig_rw.RW_WRITE, dtype=sig.sig_dtype.T),
        sig.make_sig('accum', sig.sig_rw.RW_WRITE, dtype=sig.sig_dtype.T),
        sig.make_sig('lr', dtype=sig.sig_dtype.T1),
        sig.make_sig('l1', dtype=sig.sig_dtype.T2),
        sig.make_sig('l2', dtype=sig.sig_dtype.T3),
        sig.make_sig('grad', dtype=sig.sig_dtype.T),
    )

    @prim_attr_register
    def __init__(self, use_locking=False):
        self.init_prim_io_names(inputs=['var', 'accum', 'lr', 'l1', 'l2', 'grad'],
                                outputs=['var', 'accum'])
        self.use_locking = validator.check_value_type("use_locking", use_locking, [bool], self.name)

    def infer_shape(self, var_shape, accum_shape, lr_shape, l1_shape, l2_shape, grad_shape):
        validator.check('accum shape', accum_shape, 'var shape', var_shape, Rel.EQ, self.name)
        validator.check('grad shape', grad_shape, 'var shape', var_shape, Rel.EQ, self.name)
        lr_shp_len = len(lr_shape)
        validator.check_int(lr_shp_len, 1, Rel.LE, "lr's rank", self.name)
        if lr_shp_len == 1:
            validator.check_int(lr_shape[0], 1, Rel.EQ, "lr_shape[0]", self.name)
        l1_shp_len = len(l1_shape)
        validator.check_int(l1_shp_len, 1, Rel.LE, "l1's rank", self.name)
        if l1_shp_len == 1:
            validator.check_int(l1_shape[0], 1, Rel.EQ, "l1_shape[0]", self.name)
        l2_shp_len = len(l2_shape)
        validator.check_int(l2_shp_len, 1, Rel.LE, "l2's rank", self.name)
        if l2_shp_len == 1:
            validator.check_int(l2_shape[0], 1, Rel.EQ, "l2_shape[0]", self.name)
        return var_shape, accum_shape

    def infer_dtype(self, var_dtype, accum_dtype, lr_dtype, l1_dtype, l2_dtype, grad_dtype):
        valid_types = [mstype.float16, mstype.float32]
        args = {'var': var_dtype, 'accum': accum_dtype, 'grad': grad_dtype}
        validator.check_tensor_type_same(args, valid_types, self.name)
        validator.check_scalar_or_tensor_type_same({"lr": lr_dtype}, valid_types, self.name)
        validator.check_scalar_or_tensor_type_same({"l1": l1_dtype}, valid_types, self.name)
        validator.check_scalar_or_tensor_type_same({"l2": l2_dtype}, valid_types, self.name)
        return var_dtype, accum_dtype


class SparseApplyProximalAdagrad(PrimitiveWithCheck):
    r"""
    Updates relevant entries according to the proximal adagrad algorithm. Compared with ApplyProximalAdagrad,
    an additional index tensor is input.

    .. math::
            accum += grad * grad
    .. math::
            \text{prox_v} = var - lr * grad * \frac{1}{\sqrt{accum}}
    .. math::
            var = \frac{sign(\text{prox_v})}{1 + lr * l2} * \max(\left| \text{prox_v} \right| - lr * l1, 0)

    Inputs of `var`, `accum` and `grad` comply with the implicit type conversion rules
    to make the data types consistent.
    If they have different data types, lower priority data type will be converted to
    relatively highest priority data type.
    RuntimeError exception will be thrown when the data type conversion of Parameter is required.

    Args:
        use_locking (bool): If true, the `var` and `accum` tensors will be protected from being updated.
            Default: False.

    Inputs:
        - **var** (Parameter) - Variable tensor to be updated. The data type must be float16 or float32.
        - **accum** (Parameter) - Variable tensor to be updated, has the same dtype as `var`.
        - **lr** (Union[Number, Tensor]) - The learning rate value, must be a float number or
          a scalar tensor with float16 or float32 data type.
        - **l1** (Union[Number, Tensor]) - l1 regularization strength, must be a float number or
          a scalar tensor with float16 or float32 data type.
        - **l2** (Union[Number, Tensor]) - l2 regularization strength, must be a float number or
          a scalar tensor with float16 or float32 data type..
        - **grad** (Tensor) - A tensor of the same type as `var`, for the gradient.
        - **indices** (Tensor) - A vector of indices in the first dimension of `var` and `accum`.

    Outputs:
        Tuple of 2 tensors, the updated parameters.

        - **var** (Tensor) - The same shape and data type as `var`.
        - **accum** (Tensor) - The same shape and data type as `accum`.

    Examples:
        >>> import numpy as np
        >>> import mindspore.nn as nn
        >>> from mindspore import Tensor, Parameter
        >>> from mindspore.ops import operations as P
        >>> class Net(nn.Cell):
        >>>     def __init__(self):
        >>>         super(Net, self).__init__()
        >>>         self.sparse_apply_proximal_adagrad = P.SparseApplyProximalAdagrad()
        >>>         self.var = Parameter(Tensor(np.random.rand(3, 3).astype(np.float32)), name="var")
        >>>         self.accum = Parameter(Tensor(np.random.rand(3, 3).astype(np.float32)), name="accum")
        >>>         self.lr = 0.01
        >>>         self.l1 = 0.0
        >>>         self.l2 = 0.0
        >>>     def construct(self, grad, indices):
        >>>         out = self.sparse_apply_proximal_adagrad(self.var, self.accum, self.lr, self.l1,
                                                             self.l2, grad, indices)
        >>>         return out
        >>> net = Net()
        >>> grad = Tensor(np.random.rand(3, 3).astype(np.float32))
        >>> indices = Tensor(np.ones((3,), np.int32))
        >>> output = net(grad, indices)
    """

    __mindspore_signature__ = (
        sig.make_sig('var', sig.sig_rw.RW_WRITE, dtype=sig.sig_dtype.T),
        sig.make_sig('accum', sig.sig_rw.RW_WRITE, dtype=sig.sig_dtype.T),
        sig.make_sig('lr', dtype=sig.sig_dtype.T1),
        sig.make_sig('l1', dtype=sig.sig_dtype.T2),
        sig.make_sig('l2', dtype=sig.sig_dtype.T3),
        sig.make_sig('grad', dtype=sig.sig_dtype.T),
        sig.make_sig('indices', dtype=sig.sig_dtype.T4),
    )

    @prim_attr_register
    def __init__(self, use_locking=False):
        self.init_prim_io_names(inputs=['var', 'accum', 'lr', 'l1', 'l2', 'grad', 'indices'],
                                outputs=['var', 'accum'])
        self.use_locking = validator.check_value_type("use_locking", use_locking, [bool], self.name)

    def check_shape(self, var_shape, accum_shape, lr_shape, l1_shape, l2_shape, grad_shape, indices_shape):
        validator.check_int(len(indices_shape), 1, Rel.EQ, "indices rank", self.name)

    def check_dtype(self, var_dtype, accum_dtype, lr_dtype, l1_dtype, l2_dtype, grad_dtype, indices_dtype):
        args = {'var': var_dtype, 'accum': accum_dtype, 'grad': grad_dtype}
        validator.check_tensor_type_same(args, [mstype.float16, mstype.float32], self.name)
        validator.check_scalar_or_tensor_type_same({"lr": lr_dtype}, [mstype.float16, mstype.float32], self.name)
        validator.check_scalar_or_tensor_type_same({"l1": l1_dtype}, [mstype.float16, mstype.float32], self.name)
        validator.check_scalar_or_tensor_type_same({"l2": l2_dtype}, [mstype.float16, mstype.float32], self.name)
        valid_types = [mstype.int16, mstype.int32, mstype.int64,
                       mstype.uint16, mstype.uint32, mstype.uint64]
        validator.check_tensor_type_same({'indices': indices_dtype}, valid_types, self.name)


class ApplyAddSign(PrimitiveWithInfer):
    r"""
    Updates relevant entries according to the AddSign algorithm.

    .. math::
        \begin{array}{ll} \\
            m_{t} = \beta * m_{t-1} + (1 - \beta) * g \\
            \text{update} = (\alpha + \text{sign_decay} * sign(g) * sign(m)) * g \\
            var = var - lr_{t} * \text{update}
        \end{array}

    :math:`t` represents updating step while :math:`m` represents the 1st moment vector, :math:`m_{t-1}`
    is the last momentent of :math:`m_{t}`, :math:`lr` represents scaling factor `lr`, :math:`g` represents `grad`.

    Inputs of `var`, `accum` and `grad` comply with the implicit type conversion rules
    to make the data types consistent.
    If they have different data types, lower priority data type will be converted to
    relatively highest priority data type.
    RuntimeError exception will be thrown when the data type conversion of Parameter is required.

    Inputs:
        - **var** (Parameter) - Variable tensor to be updated. With float32 or float16 data type.
        - **m** (Parameter) - Variable tensor to be updated, has the same dtype as `var`.
        - **lr** (Union[Number, Tensor]) - The learning rate value, must be a scalar.
          With float32 or float16 data type.
        - **alpha** (Union[Number, Tensor]) - Must be a scalar. With float32 or float16 data type.
        - **sign_decay** (Union[Number, Tensor]) - Must be a scalar. With float32 or float16 data type.
        - **beta** (Union[Number, Tensor]) - The exponential decay rate, must be a scalar.
          With float32 or float16 data type.
        - **grad** (Tensor) - A tensor of the same type as `var`, for the gradient.

    Outputs:
        Tuple of 2 Tensors, the updated parameters.

        - **var** (Tensor) - The same shape and data type as `var`.
        - **m** (Tensor) - The same shape and data type as `m`.

    Examples:
        >>> import numpy as np
        >>> import mindspore.nn as nn
        >>> from mindspore import Tensor, Parameter
        >>> from mindspore.ops import operations as P
        >>> class Net(nn.Cell):
        >>>     def __init__(self):
        >>>         super(Net, self).__init__()
        >>>         self.apply_add_sign = P.ApplyAddSign()
        >>>         self.var = Parameter(Tensor(np.random.rand(3, 3).astype(np.float32)), name="var")
        >>>         self.m = Parameter(Tensor(np.random.rand(3, 3).astype(np.float32)), name="m")
        >>>         self.lr = 0.001
        >>>         self.alpha = 1.0
        >>>         self.sign_decay = 0.99
        >>>         self.beta = 0.9
        >>>     def construct(self, grad):
        >>>         out = self.apply_add_sign(self.var, self.m, self.lr, self.alpha, self.sign_decay, self.beta, grad)
        >>>         return out
        >>> net = Net()
        >>> grad = Tensor(np.random.rand(3, 3).astype(np.float32))
        >>> output = net(grad)
    """

    __mindspore_signature__ = (
        sig.make_sig('var', sig.sig_rw.RW_WRITE, dtype=sig.sig_dtype.T),
        sig.make_sig('m', sig.sig_rw.RW_WRITE, dtype=sig.sig_dtype.T),
        sig.make_sig('lr', dtype=sig.sig_dtype.T1),
        sig.make_sig('alpha', dtype=sig.sig_dtype.T2),
        sig.make_sig('sign_decay', dtype=sig.sig_dtype.T3),
        sig.make_sig('beta', dtype=sig.sig_dtype.T3),
        sig.make_sig('grad', dtype=sig.sig_dtype.T),
    )

    @prim_attr_register
    def __init__(self):
        "Initialize ApplyAddSign"

    def infer_shape(self, var_shape, m_shape, lr_shape, alpha_shape, sign_decay_shape, beta_shape, grad_shape):
        validator.check('m_shape', m_shape, 'var_shape', var_shape, Rel.EQ, self.name)
        validator.check('grad_shape', grad_shape, 'var_shape', var_shape, Rel.EQ, self.name)
        lr_shape_len = len(lr_shape)
        validator.check_int(lr_shape_len, 1, Rel.LE, "lr's rank", self.name)
        if lr_shape_len == 1:
            validator.check_int(lr_shape[0], 1, Rel.EQ, "lr_shape[0]", self.name)
        alpha_shape_len = len(alpha_shape)
        validator.check_int(alpha_shape_len, 1, Rel.LE, "alpha's rank", self.name)
        if alpha_shape_len == 1:
            validator.check_int(alpha_shape[0], 1, Rel.EQ, "alpha_shape[0]", self.name)
        sign_decay_shape_len = len(sign_decay_shape)
        validator.check_int(sign_decay_shape_len, 1, Rel.LE, "sign_decay's rank", self.name)
        if sign_decay_shape_len == 1:
            validator.check_int(sign_decay_shape[0], 1, Rel.EQ, "sign_decay_shape[0]", self.name)
        beta_shape_len = len(beta_shape)
        validator.check_int(beta_shape_len, 1, Rel.LE, "beta's rank", self.name)
        if beta_shape_len == 1:
            validator.check_int(beta_shape[0], 1, Rel.EQ, "beta_shape[0]", self.name)
        return var_shape, m_shape

    def infer_dtype(self, var_dtype, m_dtype, lr_dtype, alpha_dtype, sign_decay_dtype, beta_dtype, grad_dtype):
        valid_types = [mstype.float16, mstype.float32]
        args = {'var': var_dtype, 'm': m_dtype, 'grad': grad_dtype}
        validator.check_tensor_type_same(args, valid_types, self.name)
        validator.check_scalar_or_tensor_type_same({"lr": lr_dtype}, valid_types, self.name)
        validator.check_scalar_or_tensor_type_same({"alpha": alpha_dtype}, valid_types, self.name)
        validator.check_scalar_or_tensor_type_same({"sign_decay": sign_decay_dtype}, valid_types, self.name)
        validator.check_scalar_or_tensor_type_same({"beta": beta_dtype}, valid_types, self.name)
        return var_dtype, m_dtype


class ApplyPowerSign(PrimitiveWithInfer):
    r"""
    Updates relevant entries according to the AddSign algorithm.

    .. math::
        \begin{array}{ll} \\
            m_{t} = \beta * m_{t-1} + (1 - \beta) * g \\
            \text{update} = \exp(\text{logbase} * \text{sign_decay} * sign(g) * sign(m)) * g \\
            var = var - lr_{t} * \text{update}
        \end{array}

    :math:`t` represents updating step while :math:`m` represents the 1st moment vector, :math:`m_{t-1}`
    is the last momentent of :math:`m_{t}`, :math:`lr` represents scaling factor `lr`, :math:`g` represents `grad`.

    All of inputs comply with the implicit type conversion rules to make the data types consistent.
    If `lr`, `logbase`, `sign_decay` or `beta` is a number, the number is automatically converted to Tensor,
    and the data type is consistent with the Tensor data type involved in the operation.
    If inputs are tensors and have different data types, lower priority data type will be converted to
    relatively highest priority data type.
    RuntimeError exception will be thrown when the data type conversion of Parameter is required.

    Inputs:
        - **var** (Parameter) - Variable tensor to be updated. With float32 or float16 data type.
          If data type of `var` is float16, all inputs must have the same data type as `var`.
        - **m** (Parameter) - Variable tensor to be updated, has the same dtype as `var`.
        - **lr** (Union[Number, Tensor]) - The learning rate value, must be a scalar.
          With float32 or float16 data type.
        - **logbase** (Union[Number, Tensor]) - Must be a scalar. With float32 or float16 data type.
        - **sign_decay** (Union[Number, Tensor]) - Must be a scalar. With float32 or float16 data type.
        - **beta** (Union[Number, Tensor]) - The exponential decay rate, must be a scalar.
          With float32 or float16 data type.
        - **grad** (Tensor) - A tensor of the same type as `var`, for the gradient.

    Outputs:
        Tuple of 2 Tensors, the updated parameters.

        - **var** (Tensor) - The same shape and data type as `var`.
        - **m** (Tensor) - The same shape and data type as `m`.

    Examples:
        >>> import numpy as np
        >>> import mindspore.nn as nn
        >>> from mindspore import Tensor, Parameter
        >>> from mindspore.ops import operations as P
        >>> class Net(nn.Cell):
        >>>     def __init__(self):
        >>>         super(Net, self).__init__()
        >>>         self.apply_power_sign = P.ApplyPowerSign()
        >>>         self.var = Parameter(Tensor(np.random.rand(3, 3).astype(np.float32)), name="var")
        >>>         self.m = Parameter(Tensor(np.random.rand(3, 3).astype(np.float32)), name="m")
        >>>         self.lr = 0.001
        >>>         self.logbase = np.e
        >>>         self.sign_decay = 0.99
        >>>         self.beta = 0.9
        >>>     def construct(self, grad):
        >>>         out = self.apply_power_sign(self.var, self.m, self.lr, self.logbase,
                                                self.sign_decay, self.beta, grad)
        >>>         return out
        >>> net = Net()
        >>> grad = Tensor(np.random.rand(3, 3).astype(np.float32))
        >>> output = net(grad)
    """

    __mindspore_signature__ = (
        sig.make_sig('var', sig.sig_rw.RW_WRITE, dtype=sig.sig_dtype.T),
        sig.make_sig('m', sig.sig_rw.RW_WRITE, dtype=sig.sig_dtype.T),
        sig.make_sig('lr', dtype=sig.sig_dtype.T),
        sig.make_sig('logbase', dtype=sig.sig_dtype.T),
        sig.make_sig('sign_decay', dtype=sig.sig_dtype.T),
        sig.make_sig('beta', dtype=sig.sig_dtype.T),
        sig.make_sig('grad', dtype=sig.sig_dtype.T),
    )

    @prim_attr_register
    def __init__(self):
        "Initialize ApplyPowerSign"

    def infer_shape(self, var_shape, m_shape, lr_shape, logbase_shape, sign_decay_shape, beta_shape, grad_shape):
        validator.check('m_shape', m_shape, 'var_shape', var_shape, Rel.EQ, self.name)
        validator.check('grad_shape', grad_shape, 'var_shape', var_shape, Rel.EQ, self.name)
        lr_shape_len = len(lr_shape)
        validator.check_int(lr_shape_len, 1, Rel.LE, "lr's rank", self.name)
        if lr_shape_len == 1:
            validator.check_int(lr_shape[0], 1, Rel.EQ, "lr_shape[0]", self.name)
        logbase_shape_len = len(logbase_shape)
        validator.check_int(logbase_shape_len, 1, Rel.LE, "logbase's rank", self.name)
        if logbase_shape_len == 1:
            validator.check_int(logbase_shape[0], 1, Rel.EQ, "logbase_shape[0]", self.name)
        sign_decay_shape_len = len(sign_decay_shape)
        validator.check_int(sign_decay_shape_len, 1, Rel.LE, "sign_decay's rank", self.name)
        if sign_decay_shape_len == 1:
            validator.check_int(sign_decay_shape[0], 1, Rel.EQ, "sign_decay_shape[0]", self.name)
        beta_shape_len = len(beta_shape)
        validator.check_int(beta_shape_len, 1, Rel.LE, "beta's rank", self.name)
        if beta_shape_len == 1:
            validator.check_int(beta_shape[0], 1, Rel.EQ, "beta_shape[0]", self.name)
        return var_shape, m_shape

    def infer_dtype(self, var_dtype, m_dtype, lr_dtype, logbase_dtype, sign_decay_dtype, beta_dtype, grad_dtype):
        valid_types = [mstype.float16, mstype.float32]
        args = {'var': var_dtype, 'm': m_dtype, 'grad': grad_dtype}
        validator.check_tensor_type_same(args, valid_types, self.name)
        validator.check_scalar_or_tensor_type_same({"lr": lr_dtype}, valid_types, self.name)
        validator.check_scalar_or_tensor_type_same({"logbase": logbase_dtype}, valid_types, self.name)
        validator.check_scalar_or_tensor_type_same({"sign_decay": sign_decay_dtype}, valid_types, self.name)
        validator.check_scalar_or_tensor_type_same({"beta": beta_dtype}, valid_types, self.name)
        return var_dtype, m_dtype


class ApplyGradientDescent(PrimitiveWithInfer):
    r"""
    Updates relevant entries according to the following formula.

    .. math::
        var = var - \alpha * \delta

    Inputs of `var` and `delta` comply with the implicit type conversion rules to make the data types consistent.
    If they have different data types, lower priority data type will be converted to
    relatively highest priority data type.
    RuntimeError exception will be thrown when the data type conversion of Parameter is required.

    Inputs:
        - **var** (Parameter) - Variable tensor to be updated. With float32 or float16 data type.
        - **alpha** (Union[Number, Tensor]) - Scaling factor, must be a scalar. With float32 or float16 data type.
        - **delta** (Tensor) - A tensor for the change, has the same type as `var`.

    Outputs:
        Tensor, represents the updated `var`.

    Examples:
        >>> import numpy as np
        >>> import mindspore.nn as nn
        >>> from mindspore import Tensor, Parameter
        >>> from mindspore.ops import operations as P
        >>> class Net(nn.Cell):
        >>>     def __init__(self):
        >>>         super(Net, self).__init__()
        >>>         self.apply_gradient_descent = P.ApplyGradientDescent()
        >>>         self.var = Parameter(Tensor(np.random.rand(3, 3).astype(np.float32)), name="var")
        >>>         self.alpha = 0.001
        >>>     def construct(self, delta):
        >>>         out = self.apply_gradient_descent(self.var, self.alpha, delta)
        >>>         return out
        >>> net = Net()
        >>> delta = Tensor(np.random.rand(3, 3).astype(np.float32))
        >>> output = net(delta)
    """

    __mindspore_signature__ = (
        sig.make_sig('var', sig.sig_rw.RW_WRITE, dtype=sig.sig_dtype.T),
        sig.make_sig('alpha', dtype=sig.sig_dtype.T1),
        sig.make_sig('delta', dtype=sig.sig_dtype.T),
    )

    @prim_attr_register
    def __init__(self):
        "Initialize ApplyGradientDescent"

    def infer_shape(self, var_shape, alpha_shape, delta_shape):
        validator.check('delta shape', delta_shape, 'var shape', var_shape, Rel.EQ, self.name)
        alpha_shape_len = len(alpha_shape)
        validator.check_int(alpha_shape_len, 1, Rel.LE, "alpha's rank", self.name)
        if alpha_shape_len == 1:
            validator.check_int(alpha_shape[0], 1, Rel.EQ, "alpha_shape[0]", self.name)
        return var_shape

    def infer_dtype(self, var_dtype, alpha_dtype, delta_dtype):
        valid_types = [mstype.float16, mstype.float32]
        args = {'var': var_dtype, 'delta': delta_dtype}
        validator.check_tensor_type_same(args, valid_types, self.name)
        validator.check_scalar_or_tensor_type_same({"alpha": alpha_dtype}, valid_types, self.name)
        return var_dtype


class ApplyProximalGradientDescent(PrimitiveWithInfer):
    r"""
    Updates relevant entries according to the FOBOS(Forward Backward Splitting) algorithm.

    .. math::
        \text{prox_v} = var - \alpha * \delta
    .. math::
        var = \frac{sign(\text{prox_v})}{1 + \alpha * l2} * \max(\left| \text{prox_v} \right| - alpha * l1, 0)

    Inputs of `var` and `delta` comply with the implicit type conversion rules to make the data types consistent.
    If they have different data types, lower priority data type will be converted to
    relatively highest priority data type.
    RuntimeError exception will be thrown when the data type conversion of Parameter is required.

    Inputs:
        - **var** (Parameter) - Variable tensor to be updated. With float32 or float16 data type.
        - **alpha** (Union[Number, Tensor]) - Saling factor, must be a scalar. With float32 or float16 data type.
        - **l1** (Union[Number, Tensor]) - l1 regularization strength, must be scalar.
          With float32 or float16 data type.
        - **l2** (Union[Number, Tensor]) - l2 regularization strength, must be scalar.
          With float32 or float16 data type.
        - **delta** (Tensor) - A tensor for the change, has the same type as `var`.

    Outputs:
        Tensor, represents the updated `var`.

    Examples:
        >>> import numpy as np
        >>> import mindspore.nn as nn
        >>> from mindspore import Tensor, Parameter
        >>> from mindspore.ops import operations as P
        >>> class Net(nn.Cell):
        >>>     def __init__(self):
        >>>         super(Net, self).__init__()
        >>>         self.apply_proximal_gradient_descent = P.ApplyProximalGradientDescent()
        >>>         self.var = Parameter(Tensor(np.random.rand(3, 3).astype(np.float32)), name="var")
        >>>         self.alpha = 0.001
        >>>         self.l1 = 0.0
        >>>         self.l2 = 0.0
        >>>     def construct(self, delta):
        >>>         out = self.apply_proximal_gradient_descent(self.var, self.alpha, self.l1, self.l2, delta)
        >>>         return out
        >>> net = Net()
        >>> delta = Tensor(np.random.rand(3, 3).astype(np.float32))
        >>> output = net(delta)
    """

    __mindspore_signature__ = (
        sig.make_sig('var', sig.sig_rw.RW_WRITE, dtype=sig.sig_dtype.T),
        sig.make_sig('alpha', dtype=sig.sig_dtype.T1),
        sig.make_sig('l1', dtype=sig.sig_dtype.T2),
        sig.make_sig('l2', dtype=sig.sig_dtype.T3),
        sig.make_sig('delta', dtype=sig.sig_dtype.T),
    )

    @prim_attr_register
    def __init__(self):
        "Initialize ApplyGradientDescent"

    def infer_shape(self, var_shape, alpha_shape, l1_shape, l2_shape, delta_shape):
        validator.check('delta shape', delta_shape, 'var shape', var_shape, Rel.EQ, self.name)
        alpha_shape_len = len(alpha_shape)
        validator.check_int(alpha_shape_len, 1, Rel.LE, "alpha's rank", self.name)
        if alpha_shape_len == 1:
            validator.check_int(alpha_shape[0], 1, Rel.EQ, "alpha_shape[0]", self.name)
        l1_shape_len = len(l1_shape)
        validator.check_int(l1_shape_len, 1, Rel.LE, "l1's rank", self.name)
        if l1_shape_len == 1:
            validator.check_int(l1_shape[0], 1, Rel.EQ, "l1_shape[0]", self.name)
        l2_shape_len = len(l2_shape)
        validator.check_int(l2_shape_len, 1, Rel.LE, "l2's rank", self.name)
        if l2_shape_len == 1:
            validator.check_int(l2_shape[0], 1, Rel.EQ, "l2_shape[0]", self.name)
        return var_shape

    def infer_dtype(self, var_dtype, alpha_dtype, l1_dtype, l2_dtype, delta_dtype):
        valid_types = [mstype.float16, mstype.float32]
        args = {'var': var_dtype, 'delta': delta_dtype}
        validator.check_tensor_type_same(args, valid_types, self.name)
        validator.check_scalar_or_tensor_type_same({"alpha": alpha_dtype}, valid_types, self.name)
        validator.check_scalar_or_tensor_type_same({"l1": l1_dtype}, valid_types, self.name)
        validator.check_scalar_or_tensor_type_same({"l2": l2_dtype}, valid_types, self.name)
        return var_dtype


class LARSUpdate(PrimitiveWithInfer):
    """
    Conducts lars (layer-wise adaptive rate scaling) update on the sum of squares of gradient.

    Args:
        epsilon (float): Term added to the denominator to improve numerical stability. Default: 1e-05.
        hyperpara (float): Trust coefficient for calculating the local learning rate. Default: 0.001.
        use_clip (bool): Whether to use clip operation for calculating the local learning rate. Default: False.

    Inputs:
        - **weight** (Tensor) - The weight to be updated.
        - **gradient** (Tensor) - The gradient of weight, which has the same shape and dtype with weight.
        - **norm_weight** (Tensor) - A scalar tensor, representing the sum of squares of weight.
        - **norm_gradient** (Tensor) - A scalar tensor, representing the sum of squares of gradient.
        - **weight_decay** (Union[Number, Tensor]) - Weight decay. It must be a scalar tensor or number.
        - **learning_rate** (Union[Number, Tensor]) - Learning rate. It must be a scalar tensor or number.

    Outputs:
        Tensor, represents the new gradient.

    Examples:
        >>> from mindspore import Tensor
        >>> from mindspore.ops import operations as P
        >>> from mindspore.ops import functional as F
        >>> import mindspore.nn as nn
        >>> import numpy as np
        >>> class Net(nn.Cell):
        >>>     def __init__(self):
        >>>         super(Net, self).__init__()
        >>>         self.lars = P.LARSUpdate()
        >>>         self.reduce = P.ReduceSum()
        >>>     def construct(self, weight, gradient):
        >>>         w_square_sum = self.reduce(F.square(weight))
        >>>         grad_square_sum = self.reduce(F.square(gradient))
        >>>         grad_t = self.lars(weight, gradient, w_square_sum, grad_square_sum, 0.0, 1.0)
        >>>         return grad_t
        >>> weight = np.random.random(size=(2, 3)).astype(np.float32)
        >>> gradient = np.random.random(size=(2, 3)).astype(np.float32)
        >>> net = Net()
        >>> ms_output = net(Tensor(weight), Tensor(gradient))
    """

    @prim_attr_register
    def __init__(self, epsilon=1e-05, hyperpara=0.001, use_clip=False):
        """init"""
        validator.check_value_type("epsilon", epsilon, [float], self.name)
        validator.check_value_type("hyperpara", hyperpara, [float], self.name)
        validator.check_value_type("use_clip", use_clip, [bool], self.name)

    def infer_shape(self, weight_shape, gradient_shape, norm_weight_shape, norm_gradient_shape, weight_decay_shape,
                    learning_rate_shape):
        validator.check("weight shape", weight_shape, "gradient shape", gradient_shape, Rel.EQ, self.name)
        validator.check("norm weight shape", norm_weight_shape, "norm gradient shape", norm_gradient_shape, Rel.EQ,
                        self.name)
        shp_len = len(weight_decay_shape)
        validator.check_int(shp_len, 1, Rel.LE, "weight decay's rank", self.name)
        if shp_len == 1:
            validator.check_int(weight_decay_shape[0], 1, Rel.EQ, "weight_decay_shape[0]", self.name)
        shp_len = len(learning_rate_shape)
        validator.check_int(shp_len, 1, Rel.LE, "learning rate's rank", self.name)
        if shp_len == 1:
            validator.check_int(learning_rate_shape[0], 1, Rel.EQ, "learning_rate_shape[0]", self.name)
        return weight_shape

    def infer_dtype(self, weight_dtype, gradient_dtype, norm_weight_dtype, norm_gradient_dtype,
                    weight_decay_dtype, learning_rate_dtype):
        args = {"Weight dtype": weight_dtype, "gradient dtype": gradient_dtype, "norm weight dtype": norm_weight_dtype,
                "norm gradient dtype": norm_gradient_dtype}
        validator.check_tensor_type_same(args, [mstype.float16, mstype.float32, mstype.int16, mstype.int32], self.name)
        validator.check_scalar_or_tensor_type_same({"weight_decay": weight_decay_dtype},
                                                   [mstype.float16, mstype.float32, mstype.float64], self.name)
        validator.check_scalar_or_tensor_type_same({"learning_rate": learning_rate_dtype},
                                                   [mstype.float16, mstype.float32, mstype.float64], self.name)
        return weight_dtype


class ApplyFtrl(PrimitiveWithInfer):
    """
    Updates relevant entries according to the FTRL scheme.

    Args:
        use_locking (bool): Use locks for updating operation if true . Default: False.

    Inputs:
        - **var** (Parameter) - The variable to be updated. The data type must be float16 or float32.
        - **accum** (Parameter) - The accumulation to be updated, must be same type and shape as `var`.
        - **linear** (Parameter) - the linear coefficient to be updated, must be same type and shape as `var`.
        - **grad** (Tensor) - Gradient. The data type must be float16 or float32.
        - **lr** (Union[Number, Tensor]) - The learning rate value, must be positive. Default: 0.001.
          It must be a float number or a scalar tensor with float16 or float32 data type.
        - **l1** (Union[Number, Tensor]) - l1 regularization strength, must be greater than or equal to zero.
          Default: 0.0. It must be a float number or a scalar tensor with float16 or float32 data type.
        - **l2** (Union[Number, Tensor]) - l2 regularization strength, must be greater than or equal to zero.
          Default: 0.0. It must be a float number or a scalar tensor with float16 or float32 data type.
        - **lr_power** (Union[Number, Tensor]) - Learning rate power controls how the learning rate decreases
          during training, must be less than or equal to zero. Use fixed learning rate if lr_power is zero.
          Default: -0.5. It must be a float number or a scalar tensor with float16 or float32 data type.

    Outputs:
        Tensor, represents the updated `var`.

    Examples:
        >>> import mindspore
        >>> import mindspore.nn as nn
        >>> import numpy as np
        >>> from mindspore import Parameter
        >>> from mindspore import Tensor
        >>> from mindspore.ops import operations as P
        >>> class ApplyFtrlNet(nn.Cell):
        >>>     def __init__(self):
        >>>         super(ApplyFtrlNet, self).__init__()
        >>>         self.apply_ftrl = P.ApplyFtrl()
        >>>         self.lr = 0.001
        >>>         self.l1 = 0.0
        >>>         self.l2 = 0.0
        >>>         self.lr_power = -0.5
        >>>         self.var = Parameter(Tensor(np.random.rand(3, 3).astype(np.float32)), name="var")
        >>>         self.accum = Parameter(Tensor(np.random.rand(3, 3).astype(np.float32)), name="accum")
        >>>         self.linear = Parameter(Tensor(np.random.rand(3, 3).astype(np.float32)), name="linear")
        >>>
        >>>     def construct(self, grad):
        >>>         out = self.apply_ftrl(self.var, self.accum, self.linear, grad, self.lr, self.l1, self.l2,
        >>>                               self.lr_power)
        >>>         return out
        >>>
        >>> net = ApplyFtrlNet()
        >>> input_x = Tensor(np.random.randint(-4, 4, (3, 3)), mindspore.float32)
        >>> result = net(input_x)
        [[0.67455846   0.14630564   0.160499  ]
         [0.16329421   0.00415689   0.05202988]
         [0.18672481   0.17418946   0.36420345]]
    """

    @prim_attr_register
    def __init__(self, use_locking=False):
        self.init_prim_io_names(inputs=['var', 'accum', 'linear', 'grad', 'lr', 'l1', 'l2', 'lr_power'],
                                outputs=['output'])
        self.use_locking = validator.check_value_type("use_locking", use_locking, [bool], self.name)
        self.is_tbe = context.get_context("device_target") == "Ascend"

    def infer_shape(self, var_shape, accum_shape, linear_shape, grad_shape, lr_shape, l1_shape, l2_shape,
                    lr_power_shape):
        validator.check('var shape', var_shape, 'accum shape', accum_shape, Rel.EQ, self.name)
        validator.check('var shape', var_shape, 'linear shape', linear_shape, Rel.EQ, self.name)
        if self.is_tbe:
            return var_shape, var_shape, var_shape
        return var_shape

    def infer_dtype(self, var_type, accum_type, linear_type, grad_type, lr_type, l1_type, l2_type, lr_power_type):
        valid_types = [mstype.float16, mstype.float32]
        args = {'var': var_type, 'accum': accum_type, 'linear': linear_type, 'grad': grad_type}
        validator.check_tensor_type_same(args, valid_types, self.name)

        validator.check_scalar_or_tensor_type_same({"lr": lr_type}, valid_types, self.name)
        validator.check_scalar_or_tensor_type_same({"l1": l1_type}, valid_types, self.name)
        validator.check_scalar_or_tensor_type_same({"l2": l2_type}, valid_types, self.name)
        validator.check_scalar_or_tensor_type_same({"lr_power": lr_power_type}, valid_types, self.name)
        if self.is_tbe:
            return var_type, var_type, var_type
        return var_type


class SparseApplyFtrl(PrimitiveWithCheck):
    """
    Updates relevant entries according to the FTRL-proximal scheme.

    All of inputs except `indices` comply with the implicit type conversion rules to make the data types consistent.
    If they have different data types, lower priority data type will be converted to
    relatively highest priority data type.
    RuntimeError exception will be thrown when the data type conversion of Parameter is required.

    Args:
        lr (float): The learning rate value, must be positive.
        l1 (float): l1 regularization strength, must be greater than or equal to zero.
        l2 (float): l2 regularization strength, must be greater than or equal to zero.
        lr_power (float): Learning rate power controls how the learning rate decreases during training,
            must be less than or equal to zero. Use fixed learning rate if `lr_power` is zero.
        use_locking (bool): Use locks for updating operation if true . Default: False.

    Inputs:
        - **var** (Parameter) - The variable to be updated. The data type must be float16 or float32.
        - **accum** (Parameter) - The accumulation to be updated, must be same data type and shape as `var`.
        - **linear** (Parameter) - the linear coefficient to be updated, must be the same data type and shape as `var`.
        - **grad** (Tensor) - A tensor of the same type as `var`, for the gradient.
        - **indices** (Tensor) - A vector of indices in the first dimension of `var` and `accum`.
          The shape of `indices` must be the same as `grad` in the first dimension. The type must be int32.

    Outputs:
        - **var** (Tensor) - Tensor, has the same shape and data type as `var`.
        - **accum** (Tensor) - Tensor, has the same shape and data type as `accum`.
        - **linear** (Tensor) - Tensor, has the same shape and data type as `linear`.

    Examples:
        >>> import mindspore
        >>> import mindspore.nn as nn
        >>> import numpy as np
        >>> from mindspore import Parameter
        >>> from mindspore import Tensor
        >>> from mindspore.ops import operations as P
        >>> class SparseApplyFtrlNet(nn.Cell):
        >>>     def __init__(self):
        >>>         super(SparseApplyFtrlNet, self).__init__()
        >>>         self.sparse_apply_ftrl = P.SparseApplyFtrl(lr=0.01, l1=0.0, l2=0.0, lr_power=-0.5)
        >>>         self.var = Parameter(Tensor(np.random.rand(1, 1).astype(np.float32)), name="var")
        >>>         self.accum = Parameter(Tensor(np.random.rand(1, 1).astype(np.float32)), name="accum")
        >>>         self.linear = Parameter(Tensor(np.random.rand(1, 1).astype(np.float32)), name="linear")
        >>>
        >>>     def construct(self, grad, indices):
        >>>         out = self.sparse_apply_ftrl(self.var, self.accum, self.linear, grad, indices)
        >>>         return out
        >>>
        >>> net = SparseApplyFtrlNet()
        >>> grad = Tensor(np.random.rand(1, 1).astype(np.float32))
        >>> indices = Tensor(np.ones([1]), mindspore.int32)
        >>> output = net(grad, indices)
        ([[1.02914639e-01]], [[7.60280550e-01]], [[7.64630079e-01]])
    """

    __mindspore_signature__ = (
        sig.make_sig('var', sig.sig_rw.RW_WRITE, dtype=sig.sig_dtype.T),
        sig.make_sig('accum', sig.sig_rw.RW_WRITE, dtype=sig.sig_dtype.T),
        sig.make_sig('linear', sig.sig_rw.RW_WRITE, dtype=sig.sig_dtype.T),
        sig.make_sig('grad', dtype=sig.sig_dtype.T),
        sig.make_sig('indices', dtype=sig.sig_dtype.T1),
    )

    @prim_attr_register
    def __init__(self, lr, l1, l2, lr_power, use_locking=False):
        validator.check_value_type("lr", lr, [float], self.name)
        validator.check_value_type("l1", l1, [float], self.name)
        validator.check_value_type("l2", l2, [float], self.name)
        validator.check_value_type("lr_power", lr_power, [float], self.name)
        self.lr = validator.check_positive_float(lr, "lr", self.name)
        self.l1 = validator.check_non_negative_float(l1, "l1", self.name)
        self.l2 = validator.check_non_negative_float(l2, "l2", self.name)
        self.lr_power = validator.check_number("lr_power", lr_power, 0, Rel.LE, self.name)
        self.use_locking = validator.check_value_type("use_locking", use_locking, [bool], self.name)
        self.init_prim_io_names(inputs=['var', 'accum', 'linear', 'grad', 'indices'],
                                outputs=['var', 'accum', 'linear'])

    def check_shape(self, var_shape, accum_shape, linear_shape, grad_shape, indices_shape):
        validator.check('var shape', var_shape, 'accum shape', accum_shape, Rel.EQ, self.name)
        validator.check('var shape', var_shape, 'linear shape', linear_shape, Rel.EQ, self.name)
        if len(var_shape) > 1:
            validator.check('var_shape[1:]', var_shape[1:], 'grad_shape[1:]', grad_shape[1:], Rel.EQ, self.name)
        validator.check_int(len(indices_shape), 1, Rel.EQ, "indices rank", self.name)
        validator.check('grad_shape[0]', grad_shape[0], 'indices_shape[0]', indices_shape[0], Rel.EQ, self.name)

    def check_dtype(self, var_dtype, accum_dtype, linear_dtype, grad_dtype, indices_dtype):
        args = {"var_dtype": var_dtype, "accum_dtype": accum_dtype,
                "linear_dtype": linear_dtype, "grad_dtype": grad_dtype}
        validator.check_tensor_type_same(args, [mstype.float16, mstype.float32], self.name)
        validator.check_tensor_type_same({"indices_dtype": indices_dtype}, [mstype.int32, mstype.int64], self.name)


class SparseApplyFtrlV2(PrimitiveWithInfer):
    """
    Updates relevant entries according to the FTRL-proximal scheme.

    All of inputs except `indices` comply with the implicit type conversion rules to make the data types consistent.
    If they have different data types, lower priority data type will be converted to
    relatively highest priority data type.
    RuntimeError exception will be thrown when the data type conversion of Parameter is required.

    Args:
        lr (float): The learning rate value, must be positive.
        l1 (float): l1 regularization strength, must be greater than or equal to zero.
        l2 (float): l2 regularization strength, must be greater than or equal to zero.
        l2_shrinkage (float): L2 shrinkage regularization.
        lr_power (float): Learning rate power controls how the learning rate decreases during training,
            must be less than or equal to zero. Use fixed learning rate if `lr_power` is zero.
        use_locking (bool): If `True`, the var and accumulation tensors will be protected from being updated.
            Default: False.

    Inputs:
        - **var** (Parameter) - The variable to be updated. The data type must be float16 or float32.
        - **accum** (Parameter) - The accumulation to be updated, must be same data type and shape as `var`.
        - **linear** (Parameter) - the linear coefficient to be updated, must be same data type and shape as `var`.
        - **grad** (Tensor) - A tensor of the same type as `var`, for the gradient.
        - **indices** (Tensor) - A vector of indices in the first dimension of `var` and `accum`.
          The shape of `indices` must be the same as `grad` in the first dimension. The type must be int32.

    Outputs:
        Tuple of 3 Tensor, the updated parameters.

        - **var** (Tensor) - Tensor, has the same shape and data type as `var`.
        - **accum** (Tensor) - Tensor, has the same shape and data type as `accum`.
        - **linear** (Tensor) - Tensor, has the same shape and data type as `linear`.

    Examples:
        >>> import mindspore
        >>> import mindspore.nn as nn
        >>> import numpy as np
        >>> from mindspore import Parameter
        >>> from mindspore import Tensor
        >>> from mindspore.ops import operations as P
        >>> class SparseApplyFtrlV2Net(nn.Cell):
        >>>     def __init__(self):
        >>>         super(SparseApplyFtrlV2Net, self).__init__()
        >>>         self.sparse_apply_ftrl_v2 = P.SparseApplyFtrlV2(lr=0.01, l1=0.0, l2=0.0,
                                                                    l2_shrinkage=0.0, lr_power=-0.5)
        >>>         self.var = Parameter(Tensor(np.random.rand(3, 3).astype(np.float32)), name="var")
        >>>         self.accum = Parameter(Tensor(np.random.rand(3, 3).astype(np.float32)), name="accum")
        >>>         self.linear = Parameter(Tensor(np.random.rand(3, 3).astype(np.float32)), name="linear")
        >>>
        >>>     def construct(self, grad, indices):
        >>>         out = self.sparse_apply_ftrl_v2(self.var, self.accum, self.linear, grad, indices)
        >>>         return out
        >>>
        >>> net = SparseApplyFtrlV2Net()
        >>> grad = Tensor(np.random.rand(3, 3).astype(np.float32))
        >>> indices = Tensor(np.ones([3]), mindspore.int32)
        >>> output = net(grad, indices)
    """

    __mindspore_signature__ = (
        sig.make_sig('var', sig.sig_rw.RW_WRITE, dtype=sig.sig_dtype.T),
        sig.make_sig('accum', sig.sig_rw.RW_WRITE, dtype=sig.sig_dtype.T),
        sig.make_sig('linear', sig.sig_rw.RW_WRITE, dtype=sig.sig_dtype.T),
        sig.make_sig('grad', dtype=sig.sig_dtype.T),
        sig.make_sig('indices', dtype=sig.sig_dtype.T1),
    )

    @prim_attr_register
    def __init__(self, lr, l1, l2, l2_shrinkage, lr_power, use_locking=False):
        validator.check_value_type("lr", lr, [float], self.name)
        validator.check_value_type("l1", l1, [float], self.name)
        validator.check_value_type("l2", l2, [float], self.name)
        validator.check_value_type("lr_power", lr_power, [float], self.name)
        self.lr = validator.check_positive_float(lr, "lr", self.name)
        self.l1 = validator.check_non_negative_float(l1, "l1", self.name)
        self.l2 = validator.check_non_negative_float(l2, "l2", self.name)
        self.lr_power = validator.check_number("lr_power", lr_power, 0, Rel.LE, self.name)
        self.l2_shrinkage = validator.check_value_type("l2_shrinkage", l2_shrinkage, [float], self.name)
        self.use_locking = validator.check_value_type("use_locking", use_locking, [bool], self.name)

    def infer_shape(self, var_shape, accum_shape, linear_shape, grad_shape, indices_shape):
        validator.check('var shape', var_shape, 'accum shape', accum_shape, Rel.EQ, self.name)
        validator.check('var shape', var_shape, 'linear shape', linear_shape, Rel.EQ, self.name)
        if len(var_shape) > 1:
            validator.check('var_shape[1:]', var_shape[1:], 'grad_shape[1:]', grad_shape[1:], Rel.EQ, self.name)
        validator.check_int(len(indices_shape), 1, Rel.EQ, "indices rank", self.name)
        validator.check('grad_shape[0]', grad_shape[0], 'indices_shape[0]', indices_shape[0], Rel.EQ, self.name)
        return var_shape, accum_shape, linear_shape

    def infer_dtype(self, var_dtype, accum_dtype, linear_dtype, grad_dtype, indices_dtype):
        args = {"var_dtype": var_dtype, "accum_dtype": accum_dtype,
                "linear_dtype": linear_dtype, "grad_dtype": grad_dtype}
        validator.check_tensor_type_same(args, [mstype.float16, mstype.float32], self.name)
        validator.check_tensor_type_same({"indices_dtype": indices_dtype}, [mstype.int32], self.name)
        return var_dtype, accum_dtype, linear_dtype


class Dropout(PrimitiveWithInfer):
    """
    During training, randomly zeroes some of the elements of the input tensor with probability.

    Args:
        keep_prob (float): The keep rate, between 0 and 1, e.g. keep_prob = 0.9,
          means dropping out 10% of input units.

    Inputs:
        - **shape** (tuple[int]) - The shape of target mask.

    Outputs:
        Tensor, the value of generated mask for input shape.

    Examples:
        >>> dropout = P.Dropout(keep_prob=0.5)
        >>> in = Tensor((20, 16, 50, 50))
        >>> out = dropout(in)
    """

    @prim_attr_register
    def __init__(self, keep_prob=0.5):
        self.keep_prob = validator.check_float_range(keep_prob, 0, 1, Rel.INC_RIGHT, "keep_prob", self.name)

    def infer_shape(self, x_shape):
        validator.check_int(len(x_shape), 1, Rel.GE, "x_shape", self.name)
        mask_shape = x_shape
        return x_shape, mask_shape

    def infer_dtype(self, x_dtype):
        valid_types = (mstype.float16, mstype.float32)
        validator.check_subclass("x", x_dtype, mstype.tensor, self.name)
        validator.check_tensor_type_same({"x_dtype": x_dtype}, valid_types, self.name)
        return x_dtype, x_dtype


class CTCLoss(PrimitiveWithInfer):
    """
    Calculates the CTC (Connectionist Temporal Classification) loss and the gradient.

    Args:
        preprocess_collapse_repeated (bool): If true, repeated labels will be collapsed prior to the CTC calculation.
                                             Default: False.
        ctc_merge_repeated (bool): If false, during CTC calculation, repeated non-blank labels will not be merged
                                   and these labels will be interpreted as individual ones. This is a simplfied
                                   version of CTC. Default: True.
        ignore_longer_outputs_than_inputs (bool): If true, sequences with longer outputs than inputs will be ignored.
                                                  Default: False.

    Inputs:
        - **inputs** (Tensor) - The input Tensor must be a `3-D` tensor whose shape is
          (`max_time`, `batch_size`, `num_classes`). `num_classes` must be `num_labels + 1` classes, `num_labels`
          indicates the number of actual labels. Blank labels are reserved. Default blank label is `num_classes - 1`.
          Data type must be float16, float32 or float64.
        - **labels_indices** (Tensor) - The indices of labels. `labels_indices[i, :] == [b, t]` means `labels_values[i]`
          stores the id for `(batch b, time t)`. The type must be int64 and rank must be 2.
        - **labels_values** (Tensor) - A `1-D` input tensor. The values are associated with the given batch and time.
          The type must be int32. `labels_values[i]` must in the range of `[0, num_classes)`.
        - **sequence_length** (Tensor) - A tensor containing sequence lengths with the shape of (`batch_size`).
          The type must be int32. Each value in the tensor must not be greater than `max_time`.

    Outputs:
        - **loss** (Tensor) - A tensor containing log-probabilities, the shape is (`batch_size`). The tensor has
          the same type with `inputs`.
        - **gradient** (Tensor) - The gradient of `loss`, has the same type and shape with `inputs`.

    Examples:
        >>> inputs = Tensor(np.random.random((2, 2, 3)), mindspore.float32)
        >>> labels_indices = Tensor(np.array([[0, 0], [1, 0]]), mindspore.int64)
        >>> labels_values = Tensor(np.array([2, 2]), mindspore.int32)
        >>> sequence_length = Tensor(np.array([2, 2]), mindspore.int32)
        >>> ctc_loss = P.CTCLoss()
        >>> output = ctc_loss(inputs, labels_indices, labels_values, sequence_length)
    """

    @prim_attr_register
    def __init__(self, preprocess_collapse_repeated=False, ctc_merge_repeated=True,
                 ignore_longer_outputs_than_inputs=False):
        self.init_prim_io_names(inputs=["inputs", "labels_indices", "labels_values", "sequence_length"],
                                outputs=["loss", "gradient"])
        validator.check_value_type("preprocess_collapse_repeated", preprocess_collapse_repeated, [bool], self.name)
        self.preprocess_collapse_repeated_ = preprocess_collapse_repeated
        self.ctc_merge_repeated_ = validator.check_value_type("ctc_merge_repeated", ctc_merge_repeated,
                                                              [bool], self.name)
        validator.check_value_type("ignore_longer_outputs_than_inputs",
                                   ignore_longer_outputs_than_inputs, [bool], self.name)
        self.ignore_longer_outputs_than_inputs_ = ignore_longer_outputs_than_inputs

    def infer_shape(self, inputs, labels_indices, labels_values, sequence_length):
        validator.check_int(len(inputs), 3, Rel.EQ, "inputs rank", self.name)
        validator.check_int(len(labels_indices), 2, Rel.EQ, "labels_indices rank", self.name)
        validator.check_int(labels_indices[1], 2, Rel.EQ, "labels_indices dim one", self.name)
        validator.check_int(len(labels_values), 1, Rel.EQ, "labels_values rank", self.name)
        validator.check_int(len(sequence_length), 1, Rel.EQ, "sequence_length rank", self.name)
        validator.check('labels_indices size', labels_indices[0], 'labels_values size',
                        labels_values[0], Rel.EQ, self.name)
        validator.check('inputs batch_size', inputs[1], 'sequence_length batch_size',
                        sequence_length[0], Rel.EQ, self.name)
        batch_size = []
        batch_size.append(inputs[1])
        return batch_size, inputs

    def infer_dtype(self, inputs, labels_indices, labels_values, sequence_length):
        valid_dtype = [mstype.float16, mstype.float32, mstype.double]
        validator.check_tensor_type_same({"inputs_dtype": inputs}, valid_dtype, self.name)
        validator.check_tensor_type_same({"labels_indices_dtype": labels_indices}, [mstype.int64], self.name)
        validator.check_tensor_type_same({"labels_values_dtype": labels_values}, [mstype.int32], self.name)
        validator.check_tensor_type_same({"sequence_length_dtype": sequence_length}, [mstype.int32], self.name)
        return inputs, inputs


class CTCGreedyDecoder(PrimitiveWithInfer):
    """
    Performs greedy decoding on the logits given in inputs.

    Args:
        merge_repeated (bool): If true, merge repeated classes in output. Default: True.

    Inputs:
        - **inputs** (Tensor) - The input Tensor must be a `3-D` tensor whose shape is
          (`max_time`, `batch_size`, `num_classes`). `num_classes` must be `num_labels + 1` classes,
          `num_labels` indicates the number of actual labels. Blank labels are reserved.
          Default blank label is `num_classes - 1`. Data type must be float32 or float64.
        - **sequence_length** (Tensor) - A tensor containing sequence lengths with the shape of (`batch_size`).
          The type must be int32. Each value in the tensor must not greater than `max_time`.

    Outputs:
        - **decoded_indices** (Tensor) - A tensor with shape of (`total_decoded_outputs`, 2).
          Data type is int64.
        - **decoded_values** (Tensor) - A tensor with shape of (`total_decoded_outputs`),
          it stores the decoded classes. Data type is int64.
        - **decoded_shape** (Tensor) - The value of tensor is [`batch_size`, `max_decoded_legth`].
          Data type is int64.
        - **log_probability** (Tensor) - A tensor with shape of (`batch_size`, 1),
          containing sequence log-probability, has the same type as `inputs`.

    Examples:
        >>>    class CTCGreedyDecoderNet(nn.Cell):
        >>>        def __init__(self):
        >>>            super(CTCGreedyDecoderNet, self).__init__()
        >>>            self.ctc_greedy_decoder = P.CTCGreedyDecoder()
        >>>            self.assert_op = P.Assert(300)
        >>>
        >>>        def construct(self, inputs, sequence_length):
        >>>            out = self.ctc_greedy_decoder(inputs,sequence_length)
        >>>            self.assert_op(True, (out[0], out[1], out[2], out[3]))
        >>>            return out[2]
        >>>
        >>> inputs = Tensor(np.random.random((2, 2, 3)), mindspore.float32)
        >>> sequence_length = Tensor(np.array([2, 2]), mindspore.int32)
        >>> net = CTCGreedyDecoderNet()
        >>> output = net(inputs, sequence_length)
    """

    @prim_attr_register
    def __init__(self, merge_repeated=True):
        self.merge_repeated = validator.check_value_type("merge_repeated", merge_repeated, [bool], self.name)

    def infer_shape(self, inputs_shape, sequence_length_shape):
        validator.check_int(len(inputs_shape), 3, Rel.EQ, "inputs rank", self.name)
        validator.check_int(len(sequence_length_shape), 1, Rel.EQ, "sequence_length rank", self.name)
        validator.check('inputs batch_size', inputs_shape[1], 'sequence_length batch_size',
                        sequence_length_shape[0], Rel.EQ, self.name)
        total_decoded_outputs = -1
        decoded_indices_shape = [total_decoded_outputs, 2]
        decoded_values = [total_decoded_outputs]
        decoded_shape = [2]
        log_probability_shape = [inputs_shape[1], 1]
        return decoded_indices_shape, decoded_values, decoded_shape, log_probability_shape

    def infer_dtype(self, inputs_dtype, sequence_length_dtype):
        validator.check_tensor_type_same({"inputs_dtype": inputs_dtype}, [mstype.float32, mstype.double], self.name)
        validator.check_tensor_type_same({"sequence_length_dtype": sequence_length_dtype}, [mstype.int32], self.name)
        decoded_type = mstype.tensor_type(mstype.int64)
        return decoded_type, decoded_type, decoded_type, inputs_dtype


class BasicLSTMCell(PrimitiveWithInfer):
    r"""
    Applies the long short-term memory (LSTM) to the input.

    .. math::
        \begin{array}{ll} \\
            i_t = \sigma(W_{ix} x_t + b_{ix} + W_{ih} h_{(t-1)} + b_{ih}) \\
            f_t = \sigma(W_{fx} x_t + b_{fx} + W_{fh} h_{(t-1)} + b_{fh}) \\
            \tilde{c}_t = \tanh(W_{cx} x_t + b_{cx} + W_{ch} h_{(t-1)} + b_{ch}) \\
            o_t = \sigma(W_{ox} x_t + b_{ox} + W_{oh} h_{(t-1)} + b_{oh}) \\
            c_t = f_t * c_{(t-1)} + i_t * \tilde{c}_t \\
            h_t = o_t * \tanh(c_t) \\
        \end{array}

    Here :math:`\sigma` is the sigmoid function, and :math:`*` is the Hadamard product. :math:`W, b`
    are learnable weights between the output and the input in the formula. For instance,
    :math:`W_{ix}, b_{ix}` are the weight and bias used to transform from input :math:`x` to :math:`i`.
    Details can be found in paper `LONG SHORT-TERM MEMORY
    <https://www.bioinf.jku.at/publications/older/2604.pdf>`_ and
    `Long Short-Term Memory Recurrent Neural Network Architectures for Large Scale Acoustic Modeling
    <https://static.googleusercontent.com/media/research.google.com/zh-CN//pubs/archive/43905.pdf>`_.

    Args:
        keep_prob (float): If not 1.0, append `Dropout` layer on the outputs of each
            LSTM layer except the last layer. Default 1.0. The range of dropout is [0.0, 1.0].
        forget_bias (float): Add forget bias to forget gate biases in order to decrease former scale. Default: 1.0.
        state_is_tuple (bool): If true, the state is a tuple of 2 tensors, containing h and c; If false, the state is
        a tensor and it needs to be split first. Default: True.
        activation (str): Activation. Default: "tanh". Only "tanh" is currently supported.

    Inputs:
        - **x** (Tensor) - Current words. Tensor of shape (`batch_size`, `input_size`).
          The data type must be float16 or float32.
        - **h** (Tensor) - Hidden state last moment. Tensor of shape (`batch_size`, `hidden_size`).
          The data type must be float16 or float32.
        - **c** (Tensor) - Cell state last moment. Tensor of shape (`batch_size`, `hidden_size`).
          The data type must be float16 or float32.
        - **w** (Tensor) - Weight. Tensor of shape (`input_size + hidden_size`, `4 x hidden_size`).
          The data type must be float16 or float32.
        - **b** (Tensor) - Bias. Tensor of shape (`4 x hidden_size`).
          The data type must be the same as `c`.

    Outputs:
        - **ct** (Tensor) - Forward :math:`c_t` cache at moment `t`. Tensor of shape (`batch_size`, `hidden_size`).
          Has the same type with input `c`.
        - **ht** (Tensor) - Cell output. Tensor of shape (`batch_size`, `hidden_size`). With data type of float16.
        - **it** (Tensor) - Forward :math:`i_t` cache at moment `t`. Tensor of shape (`batch_size`, `hidden_size`).
          Has the same type with input `c`.
        - **jt** (Tensor) - Forward :math:`j_t` cache at moment `t`. Tensor of shape (`batch_size`, `hidden_size`).
          Has the same type with input `c`.
        - **ft** (Tensor) - Forward :math:`f_t` cache at moment `t`. Tensor of shape (`batch_size`, `hidden_size`).
          Has the same type with input `c`.
        - **ot** (Tensor) - Forward :math:`o_t` cache at moment `t`. Tensor of shape (`batch_size`, `hidden_size`).
          Has the same type with input `c`.
        - **tanhct** (Tensor) - Forward :math:`tanh c_t` cache at moment `t`.
          Tensor of shape (`batch_size`, `hidden_size`), has the same type with input `c`.

    Examples:
        >>> x = Tensor(np.random.rand(1, 32).astype(np.float16))
        >>> h = Tensor(np.random.rand(1, 64).astype(np.float16))
        >>> c = Tensor(np.random.rand(1, 64).astype(np.float16))
        >>> w = Tensor(np.random.rand(96, 256).astype(np.float16))
        >>> b = Tensor(np.random.rand(256, ).astype(np.float16))
        >>> lstm = P.BasicLSTMCell(keep_prob=1.0, forget_bias=1.0, state_is_tuple=True, activation='tanh')
        >>> lstm(x, h, c, w, b)
    """

    @prim_attr_register
    def __init__(self, keep_prob=1.0, forget_bias=1.0, state_is_tuple=True, activation='tanh'):
        self.keep_prob = validator.check_value_type("keep_prob", keep_prob, [float], self.name)
        self.keep_prob = validator.check_float_range(keep_prob, 0.0, 1.0, Rel.INC_BOTH, "keep_prob", self.name)
        self.forget_bias = validator.check_value_type("forget_bias", forget_bias, [float], self.name)
        self.state_is_tuple = validator.check_value_type("state_is_tuple", state_is_tuple, [bool], self.name)
        self.activation = validator.check_string(activation, ['tanh'], "activation", self.name)
        self.add_prim_attr("io_format", "ND")

    def infer_shape(self, x_shape, h_shape, c_shape, w_shape, b_shape):
        validator.check_int(len(x_shape), 2, Rel.EQ, "x rank", self.name)
        validator.check_int(len(h_shape), 2, Rel.EQ, "h rank", self.name)
        validator.check_int(len(c_shape), 2, Rel.EQ, "c rank", self.name)
        validator.check_int(len(w_shape), 2, Rel.EQ, "w rank", self.name)
        validator.check_int(len(b_shape), 1, Rel.EQ, "b rank", self.name)
        validator.check("x_shape[0]", x_shape[0], "h_shape[0]", h_shape[0], Rel.EQ, self.name)
        validator.check("c_shape[0]", c_shape[0], "h_shape[0]", h_shape[0], Rel.EQ, self.name)
        validator.check("c_shape[1]", c_shape[1], "h_shape[1]", h_shape[1], Rel.EQ, self.name)
        validator.check("w_shape[1]", w_shape[1], "4*h_shape[1]", 4 * h_shape[1], Rel.EQ, self.name)
        validator.check("w_shape[0]", w_shape[0], "x_shape[1]+h_shape[1]", x_shape[1] + h_shape[1], Rel.EQ, self.name)
        validator.check("b_shape[0]", b_shape[0], "4*h_shape[1]", 4 * h_shape[1], Rel.EQ, self.name)
        ct_shape = c_shape
        ht_shape = c_shape
        it_shape = c_shape
        jt_shape = c_shape
        ft_shape = c_shape
        ot_shape = c_shape
        tanhct_shape = c_shape

        return (ct_shape, ht_shape, it_shape, jt_shape, ft_shape, ot_shape, tanhct_shape)

    def infer_dtype(self, x_dtype, h_dtype, c_dtype, w_dtype, b_dtype):
        validator.check_tensor_type_same({"x_dtype": x_dtype}, [mstype.float16, mstype.float32], self.name)
        validator.check_tensor_type_same({"h_dtype": h_dtype}, [mstype.float16, mstype.float32], self.name)
        validator.check_tensor_type_same({"w_dtype": w_dtype}, [mstype.float16, mstype.float32], self.name)

        args = {"c_dtype": c_dtype, "b_dtype": b_dtype}
        validator.check_tensor_type_same(args, [mstype.float16, mstype.float32], self.name)
        return (c_dtype, mstype.float16, c_dtype, c_dtype, c_dtype, c_dtype, c_dtype)


class DynamicRNN(PrimitiveWithInfer):
    r"""
    DynamicRNN Operator.

    Args:
        cell_type (str): An string identifying the cell type in the op. Default: 'LSTM'.
            Only 'LSTM' is currently supported.
        direction (str): An string identifying the direction in the op. Default: 'UNIDIRECTIONAL'.
            Only 'UNIDIRECTIONAL' is currently supported.
        cell_depth (int): An integer identifying the cell depth in the op. Default: 1.
        use_peephole (bool): An bool identifying if use peephole in the op. Default: False.
        keep_prob (float): An float identifying the keep prob in the op. Default: 1.0.
        cell_clip (float): An float identifying the cell clip in the op. Default: -1.0.
        num_proj (int): An integer identifying the num proj in the op. Default: 0.
        time_major (bool): An bool identifying the time major in the op. Default: True.
            Only `True` is currently supported.
        activation (str): An string identifying the type of activation function in the op. Default: 'tanh'.
            Only 'tanh' is currently supported.
        forget_bias (float): An float identifying the forget bias in the op. Default: 0.0.
        is_training (bool): An bool identifying is training in the op. Default: True.

    Inputs:
        - **x** (Tensor) - Current words. Tensor of shape (`num_step`, `batch_size`, `input_size`).
          The data type must be float16 or float32.
        - **w** (Tensor) - Weight. Tensor of shape (`input_size + hidden_size`, `4 x hidden_size`).
          The data type must be float16 or float32.
        - **b** (Tensor) - Bias. Tensor of shape (`4 x hidden_size`).
          The data type must be float16 or float32.
        - **seq_length** (Tensor) - The length of each batch. Tensor of shape (`batch_size`).
          Only `None` is currently supported.
        - **init_h** (Tensor) - Hidden state of initial time. Tensor of shape (1, `batch_size`, `hidden_size`).
        - **init_c** (Tensor) - Cell state of initial time. Tensor of shape (1, `batch_size`, `hidden_size`).

    Outputs:
        - **y** (Tensor) - A Tensor of shape (`num_step`, `batch_size`, `hidden_size`).
          Has the same type with input `b`.
        - **output_h** (Tensor) - A Tensor of shape (`num_step`, `batch_size`, `hidden_size`).
          With data type of float16.
        - **output_c** (Tensor) - A Tensor of shape (`num_step`, `batch_size`, `hidden_size`).
          Has the same type with input `b`.
        - **i** (Tensor) - A Tensor of shape (`num_step`, `batch_size`, `hidden_size`).
          Has the same type with input `b`.
        - **j** (Tensor) - A Tensor of shape (`num_step`, `batch_size`, `hidden_size`).
          Has the same type with input `b`.
        - **f** (Tensor) - A Tensor of shape (`num_step`, `batch_size`, `hidden_size`).
          Has the same type with input `b`.
        - **o** (Tensor) - A Tensor of shape (`num_step`, `batch_size`, `hidden_size`).
          Has the same type with input `b`.
        - **tanhct** (Tensor) - A Tensor of shape (`num_step`, `batch_size`, `hidden_size`).
          Has the same type with input `b`.

    Examples:
        >>> x = Tensor(np.random.rand(2, 16, 64).astype(np.float16))
        >>> w = Tensor(np.random.rand(96, 128).astype(np.float16))
        >>> b = Tensor(np.random.rand(128).astype(np.float16))
        >>> init_h = Tensor(np.random.rand(1, 16, 32).astype(np.float16))
        >>> init_c = Tensor(np.random.rand(1, 16, 32).astype(np.float16))
        >>> dynamic_rnn = P.DynamicRNN()
        >>> output = lstm(x, w, b, None, init_h, init_c)
    """

    @prim_attr_register
    def __init__(self,
                 cell_type='LSTM',
                 direction='UNIDIRECTIONAL',
                 cell_depth=1,
                 use_peephole=False,
                 keep_prob=1.0,
                 cell_clip=-1.0,
                 num_proj=0,
                 time_major=True,
                 activation='tanh',
                 forget_bias=0.0,
                 is_training=True):
        self.forget_bias = validator.check_value_type("forget_bias", forget_bias, [float], self.name)
        self.cell_depth = validator.check_value_type("cell_depth", cell_depth, [int], self.name)
        self.keep_prob = validator.check_value_type("keep_prob", keep_prob, [float], self.name)
        self.cell_clip = validator.check_value_type("cell_clip", cell_clip, [float], self.name)
        self.num_proj = validator.check_value_type("num_proj", num_proj, [int], self.name)
        self.forget_bias = validator.check_value_type("forget_bias", forget_bias, [float], self.name)
        self.use_peephole = validator.check_value_type("use_peephole", use_peephole, [bool], self.name)
        self.time_major = validator.check_value_type("time_major", time_major, [bool], self.name)
        self.is_training = validator.check_value_type("is_training", is_training, [bool], self.name)
        self.cell_type = validator.check_string(cell_type, ['LSTM'], "cell_type", self.name)
        self.direction = validator.check_string(direction, ['UNIDIRECTIONAL'], "direction", self.name)
        self.activation = validator.check_string(activation, ['tanh'], "activation", self.name)
        self.add_prim_attr("io_format", "ND")

    def infer_shape(self, x_shape, w_shape, b_shape, seq_shape, h_shape, c_shape):
        validator.check_int(len(x_shape), 3, Rel.EQ, "x_shape", self.name)
        validator.check_int(len(w_shape), 2, Rel.EQ, "w rank", self.name)
        validator.check_int(len(b_shape), 1, Rel.EQ, "b rank", self.name)
        validator.check_int(len(h_shape), 3, Rel.EQ, "h_shape", self.name)
        validator.check_int(len(c_shape), 3, Rel.EQ, "c_shape", self.name)
        if seq_shape is not None:
            raise ValueError(f"For {self.name}, seq_shape should be None.")

        num_step, batch_size, input_size = x_shape
        hidden_size = w_shape[-1] // 4

        validator.check("b_shape[-1]", b_shape[-1], "w_shape[-1]", w_shape[-1], Rel.EQ, self.name)
        if w_shape[-1] % 4 != 0:
            raise ValueError(f"For {self.name}, w_shape[-1] should multiple of 4.")
        validator.check("w_shape[0]", w_shape[0], "input_size + hidden_size",
                        input_size + hidden_size, Rel.EQ, self.name)
        validator.check("b_shape[0]", b_shape[0], "w_shape[1]", w_shape[1], Rel.EQ, self.name)
        validator.check_int(h_shape[0], 1, Rel.EQ, "h_shape[0]", self.name)
        validator.check("h_shape[1]", h_shape[1], "batch_size", batch_size, Rel.EQ, self.name)
        validator.check("h_shape[2]", h_shape[2], "hidden_size", hidden_size, Rel.EQ, self.name)
        validator.check("c_shape", c_shape, "h_shape", h_shape, Rel.EQ, self.name)

        y_shape = (num_step, batch_size, hidden_size)
        return y_shape, y_shape, y_shape, y_shape, y_shape, y_shape, y_shape, y_shape

    def infer_dtype(self, x_dtype, w_dtype, b_dtype, seq_dtype, h_dtype, c_dtype):
        validator.check_tensor_type_same({"x dtype": x_dtype}, (mstype.float32, mstype.float16), self.name)
        validator.check_tensor_type_same({"w dtype": w_dtype}, (mstype.float32, mstype.float16), self.name)
        validator.check_tensor_type_same({"b dtype": b_dtype}, (mstype.float32, mstype.float16), self.name)
        validator.check_tensor_type_same({"h dtype": h_dtype}, (mstype.float32, mstype.float16), self.name)
        validator.check_tensor_type_same({"c dtype": c_dtype}, (mstype.float32, mstype.float16), self.name)
        return b_dtype, x_dtype, b_dtype, b_dtype, b_dtype, b_dtype, b_dtype, b_dtype


class InTopK(PrimitiveWithInfer):
    r"""
    Whether the targets are in the top `k` predictions.

    Args:
        k (int): Specifies the number of top elements to be used for computing precision.

    Inputs:
        - **x1** (Tensor) - A 2D Tensor defines the predictions of a batch of samples with float16 or float32 data type.
        - **x2** (Tensor) - A 1D Tensor defines the labels of a batch of samples with int32 data type. The size of x2
          must be equal to x1's first dimension. The values of `x2` can not be negative and
          must be equal to or less than index of x1's second dimension.

    Outputs:
        Tensor has 1 dimension of type bool and the same shape with `x2`. For labeling sample `i` in `x2`,
        if the label in the first `k` predictions for sample `i` is in `x1`, then the value is True, otherwise False.

    Examples:
        >>> x1 = Tensor(np.array([[1, 8, 5, 2, 7], [4, 9, 1, 3, 5]]), mindspore.float32)
        >>> x2 = Tensor(np.array([1, 3]), mindspore.int32)
        >>> in_top_k = P.InTopK(3)
        >>> result = in_top_k(x1, x2)
        [True  False]
    """

    @prim_attr_register
    def __init__(self, k):
        """Initialize InTopK"""
        self.init_prim_io_names(inputs=['x1', 'x2', 'k'], outputs=['y'])
        validator.check_value_type("k", k, [int], self.name)

    def infer_dtype(self, x1_dtype, x2_dtype):
        validator.check_tensor_type_same({"x1": x1_dtype}, (mstype.float16, mstype.float32,), self.name)
        validator.check_tensor_type_same({"x2": x2_dtype}, (mstype.int32,), self.name)

        return mstype.tensor_type(mstype.bool_)

    def infer_shape(self, x1_shape, x2_shape):
        validator.check("x1 shape", len(x1_shape), "", 2, Rel.EQ, self.name)
        validator.check("x2 shape", len(x2_shape), "", 1, Rel.EQ, self.name)
        validator.check("size of x2", x2_shape[0], "x1's first dimension", x1_shape[0], Rel.EQ, self.name)
        return x2_shape


class LRN(PrimitiveWithInfer):
    r"""
    Local Response Normalization.

    Args:
        depth_radius (int): Half-width of the 1-D normalization window with the shape of 0-D.
        bias (float): An offset (usually positive to avoid dividing by 0).
        alpha (float): A scale factor, usually positive.
        beta (float): An exponent.
        norm_region (str): Specifies normalization region. Options: "ACROSS_CHANNELS". Default: "ACROSS_CHANNELS".

    Inputs:
        - **x** (Tensor) - A 4D Tensor with float16 or float32 data type.

    Outputs:
        Tensor, with the same shape and data type as the input tensor.

    Examples:
        >>> x = Tensor(np.random.rand(1, 10, 4, 4)), mindspore.float32)
        >>> lrn = P.LRN()
        >>> lrn(x)
    """
    @prim_attr_register
    def __init__(self, depth_radius=5, bias=1.0, alpha=1.0, beta=0.5, norm_region="ACROSS_CHANNELS"):
        """Initialize LRN"""
        self.init_prim_io_names(inputs=['x'], outputs=['y'])
        validator.check_value_type("depth_radius", depth_radius, [int], self.name)
        validator.check_value_type("bias", bias, [float], self.name)
        validator.check_value_type("alpha", alpha, [float], self.name)
        validator.check_value_type("beta", beta, [float], self.name)
        validator.check_value_type("norm_region", norm_region, [str], self.name)
        validator.check_string(norm_region, ['ACROSS_CHANNELS'], 'norm_region', self.name)
        validator.check_non_negative_int(depth_radius, "depth_radius", self.name)

    def infer_dtype(self, x_dtype):
        validator.check_tensor_type_same({"x": x_dtype}, (mstype.float16, mstype.float32,), self.name)
        return x_dtype

    def infer_shape(self, x_shape):
<<<<<<< HEAD
        validator.check_int(len(x_shape), 4, Rel.EQ, "x_shape", self.name)
        return x_shape
=======
        validator.check_integer("x_shape", len(x_shape), 4, Rel.EQ, self.name)
        return x_shape


class UniformSampler(PrimitiveWithInfer):
    r"""
    Uniform candidate sampler.

    This function samples a set of classes(sampled_candidates) from [0, range_max-1] based on uniform distribution.
    If unique=True, candidates are drawn without replacement, else unique=False with replacement.

    Args:
        num_true (int): The number of target classes in each training example.
        num_sampled (int): The number of classes to randomly sample. The **sampled_candidates** will have a shape
        of num_sampled. If unique=True, num_sampled must be less than or equal to range_max.
        unique (bool): Whether all sampled classes in a batch are unique.
        range_max (int): The number of possible classes.
        seed (int): Random seed, must be non-negative. Default: 0.

    Inputs:
        true_classes (int): A tensor. The target classes with a tensor shape of (batch_size, num_true).

    Outputs:
        A tuple of 3 tensors.
        sampled_candidates: (int): The sampled_candidates is independent of the true classes. Shape: (num_sampled, ).
        true_expected_count: (float): The expected counts under the sampling distribution of each of true_classes.
        Shape: (batch_size, num_true).
        sampled_expected_count: (float): The expected counts under the sampling distribution of each of
        sampled_candidates. Shape: (num_sampled, ).

    Examples:
        >>> sampler = P.UniformSampler(1, 3, False, 4)
        >>> SampledCandidates, TrueExpectedCount, SampledExpectedCount = sampler(Tensor(np.array([[1],[3],[4],[6],
        [3]], dtype=np.int32)))
        [1, 1, 3], [[0.75], [0.75], [0.75], [0.75], [0.75]], [0.75, 0.75, 0.75]
    """
    @prim_attr_register
    def __init__(self, num_true, num_sampled, unique, range_max, seed=0):
        """Initialize UniformSampler"""
        validator.check_value_type("num_true", num_true, [int], self.name)
        validator.check_value_type("num_sampled", num_sampled, [int], self.name)
        validator.check_value_type("unique", unique, [bool], self.name)
        validator.check_value_type("range_max", range_max, [int], self.name)
        validator.check_value_type("seed", seed, [int], self.name)
        validator.check("value of num_sampled", num_sampled, '', 0, Rel.GT, self.name)
        if unique:
            validator.check('value of num_sampled', num_sampled, "value of range_max", range_max, Rel.LE, self.name)
        validator.check("value of seed", seed, '', 0, Rel.GE, self.name)
        self.num_sampled = num_sampled

    def infer_dtype(self, true_classes_type):
        return (true_classes_type, mstype.float32, mstype.float32)

    def infer_shape(self, true_classes_shape):
        return ([self.num_sampled], true_classes_shape, [self.num_sampled])
>>>>>>> e18a78fe
<|MERGE_RESOLUTION|>--- conflicted
+++ resolved
@@ -5761,11 +5761,7 @@
         return x_dtype
 
     def infer_shape(self, x_shape):
-<<<<<<< HEAD
         validator.check_int(len(x_shape), 4, Rel.EQ, "x_shape", self.name)
-        return x_shape
-=======
-        validator.check_integer("x_shape", len(x_shape), 4, Rel.EQ, self.name)
         return x_shape
 
 
@@ -5819,5 +5815,4 @@
         return (true_classes_type, mstype.float32, mstype.float32)
 
     def infer_shape(self, true_classes_shape):
-        return ([self.num_sampled], true_classes_shape, [self.num_sampled])
->>>>>>> e18a78fe
+        return ([self.num_sampled], true_classes_shape, [self.num_sampled])
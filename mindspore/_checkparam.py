--- conflicted
+++ resolved
@@ -320,8 +320,6 @@
         raise TypeError(f"{msg_prefix} `{arg_name}` must be float.")
 
 
-<<<<<<< HEAD
-=======
 class ParamValidator:
     """Parameter validator. NOTICE: this class will be replaced by `class Validator`"""
 
@@ -540,7 +538,6 @@
             raise ValueError(f"Input `{arg_name}` shape should be (). got {arg_value}")
 
 
->>>>>>> 40b4490e
 def check_int(input_param):
     """Int type judgment."""
     if isinstance(input_param, int) and not isinstance(input_param, bool):
